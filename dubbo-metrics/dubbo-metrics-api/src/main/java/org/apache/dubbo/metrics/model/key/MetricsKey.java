/*
 * Licensed to the Apache Software Foundation (ASF) under one or more
 * contributor license agreements.  See the NOTICE file distributed with
 * this work for additional information regarding copyright ownership.
 * The ASF licenses this file to You under the Apache License, Version 2.0
 * (the "License"); you may not use this file except in compliance with
 * the License.  You may obtain a copy of the License at
 *
 *     http://www.apache.org/licenses/LICENSE-2.0
 *
 * Unless required by applicable law or agreed to in writing, software
 * distributed under the License is distributed on an "AS IS" BASIS,
 * WITHOUT WARRANTIES OR CONDITIONS OF ANY KIND, either express or implied.
 * See the License for the specific language governing permissions and
 * limitations under the License.
 */

package org.apache.dubbo.metrics.model.key;

/**
 * Please follow a unified naming format as follows:
 * dubbo_type_action_unit_otherfun
 */
public enum MetricsKey {
    APPLICATION_METRIC_INFO("application.info.total", "Total Application Info"),

    CONFIGCENTER_METRIC_TOTAL("configcenter.total", "Config Changed Total"),

    // provider metrics key
    METRIC_REQUESTS("requests.total", "Total Requests"),
    METRIC_REQUESTS_SUCCEED("requests.succeed.total", "Total Succeed Requests"),
    METRIC_REQUEST_BUSINESS_FAILED("requests.business.failed.total", "Total Failed Business Requests"),

    METRIC_REQUESTS_PROCESSING("requests.processing.total", "Processing Requests"),
    METRIC_REQUESTS_TIMEOUT("requests.timeout.total", "Total Timeout Failed Requests"),
    METRIC_REQUESTS_LIMIT("requests.limit.total", "Total Limit Failed Requests"),
    METRIC_REQUESTS_FAILED("requests.unknown.failed.total", "Total Unknown Failed Requests"),
    METRIC_REQUESTS_TOTAL_FAILED("requests.failed.total", "Total Failed Requests"),
    METRIC_REQUESTS_NETWORK_FAILED("requests.failed.network.total", "Total network Failed Requests"),
    METRIC_REQUESTS_SERVICE_UNAVAILABLE_FAILED("requests.failed.service.unavailable.total", "Total Service Unavailable Failed Requests"),
    METRIC_REQUESTS_CODEC_FAILED("requests.failed.codec.total", "Total Codec Failed Requests"),

    METRIC_REQUESTS_TOTAL_AGG("requests.total.aggregate", "Aggregated Total Requests"),
    METRIC_REQUESTS_SUCCEED_AGG("requests.succeed.aggregate", "Aggregated Succeed Requests"),
    METRIC_REQUESTS_FAILED_AGG("requests.failed.aggregate", "Aggregated Failed Requests"),
    METRIC_REQUEST_BUSINESS_FAILED_AGG("requests.business.failed.aggregate", "Aggregated Business Failed Requests"),
    METRIC_REQUESTS_TIMEOUT_AGG("requests.timeout.failed.aggregate", "Aggregated timeout Failed Requests"),
    METRIC_REQUESTS_LIMIT_AGG("requests.limit.aggregate", "Aggregated limit Requests"),
    METRIC_REQUESTS_TOTAL_FAILED_AGG("requests.failed.total.aggregate", "Aggregated failed total Requests"),
    METRIC_REQUESTS_NETWORK_FAILED_AGG("requests.failed.network.total.aggregate", "Aggregated failed network total Requests"),
    METRIC_REQUESTS_CODEC_FAILED_AGG("requests.failed.codec.total.aggregate", "Aggregated failed codec total Requests"),
    METRIC_REQUESTS_TOTAL_SERVICE_UNAVAILABLE_FAILED_AGG("requests.failed.service.unavailable.total.aggregate", "Aggregated failed codec total Requests"),

    METRIC_QPS("qps.total", "Query Per Seconds"),
    METRIC_RT_LAST("rt.milliseconds.last", "Last Response Time"),
    METRIC_RT_MIN("rt.milliseconds.min", "Min Response Time"),
    METRIC_RT_MAX("rt.milliseconds.max", "Max Response Time"),
    METRIC_RT_SUM("rt.milliseconds.sum", "Sum Response Time"),
    METRIC_RT_AVG("rt.milliseconds.avg", "Average Response Time"),
    METRIC_RT_P99("rt.milliseconds.p99", "Response Time P99"),
    METRIC_RT_P95("rt.milliseconds.p95", "Response Time P95"),
    METRIC_RT_P90("rt.milliseconds.p90", "Response Time P90"),
    METRIC_RT_P50("rt.milliseconds.p50", "Response Time P50"),
    METRIC_RT_MIN_AGG("rt.milliseconds.min.aggregate", "Aggregated Min Response"),
    METRIC_RT_MAX_AGG("rt.milliseconds.max.aggregate", "Aggregated Max Response"),
    METRIC_RT_AVG_AGG("rt.milliseconds.avg.aggregate", "Aggregated Avg Response"),

    // register metrics key
    REGISTER_METRIC_REQUESTS("registry.register.requests.total", "Total Register Requests"),
    REGISTER_METRIC_REQUESTS_SUCCEED("registry.register.requests.succeed.total", "Succeed Register Requests"),
    REGISTER_METRIC_REQUESTS_FAILED("registry.register.requests.failed.total", "Failed Register Requests"),
    METRIC_RT_HISTOGRAM("rt.milliseconds.histogram", "Response Time Histogram"),


    GENERIC_METRIC_REQUESTS("requests.total", "Total %s Requests"),
    GENERIC_METRIC_REQUESTS_SUCCEED("requests.succeed.total", "Succeed %s Requests"),
    GENERIC_METRIC_REQUESTS_FAILED("requests.failed.total", "Failed %s Requests"),

    // subscribe metrics key
    SUBSCRIBE_METRIC_NUM("registry.subscribe.num.total", "Total Subscribe Num"),
    SUBSCRIBE_METRIC_NUM_SUCCEED("registry.subscribe.num.succeed.total", "Succeed Subscribe Num"),
    SUBSCRIBE_METRIC_NUM_FAILED("registry.subscribe.num.failed.total", "Failed Subscribe Num"),

    // directory metrics key
    DIRECTORY_METRIC_NUM_ALL("registry.directory.num.all", "All Directory Urls"),
    DIRECTORY_METRIC_NUM_VALID("registry.directory.num.valid.total", "Valid Directory Urls"),
    DIRECTORY_METRIC_NUM_TO_RECONNECT("registry.directory.num.to_reconnect.total", "ToReconnect Directory Urls"),
    DIRECTORY_METRIC_NUM_DISABLE("registry.directory.num.disable.total", "Disable Directory Urls"),

    NOTIFY_METRIC_REQUESTS("registry.notify.requests.total", "Total Notify Requests"),
    NOTIFY_METRIC_NUM_LAST("registry.notify.num.last", "Last Notify Nums"),

    THREAD_POOL_CORE_SIZE("thread.pool.core.size", "Thread Pool Core Size"),
    THREAD_POOL_LARGEST_SIZE("thread.pool.largest.size", "Thread Pool Largest Size"),
    THREAD_POOL_MAX_SIZE("thread.pool.max.size", "Thread Pool Max Size"),
    THREAD_POOL_ACTIVE_SIZE("thread.pool.active.size", "Thread Pool Active Size"),
    THREAD_POOL_THREAD_COUNT("thread.pool.thread.count", "Thread Pool Thread Count"),
    THREAD_POOL_QUEUE_SIZE("thread.pool.queue.size", "Thread Pool Queue Size"),
    THREAD_POOL_THREAD_REJECT_COUNT("thread.pool.reject.thread.count", "Thread Pool Reject Thread Count"),

    // metadata push metrics key
    METADATA_PUSH_METRIC_NUM("metadata.push.num.total", "Total Push Num"),
    METADATA_PUSH_METRIC_NUM_SUCCEED("metadata.push.num.succeed.total", "Succeed Push Num"),
    METADATA_PUSH_METRIC_NUM_FAILED("metadata.push.num.failed.total", "Failed Push Num"),

    // metadata subscribe metrics key
    METADATA_SUBSCRIBE_METRIC_NUM("metadata.subscribe.num.total", "Total Metadata Subscribe Num"),
    METADATA_SUBSCRIBE_METRIC_NUM_SUCCEED("metadata.subscribe.num.succeed.total", "Succeed Metadata Subscribe Num"),
    METADATA_SUBSCRIBE_METRIC_NUM_FAILED("metadata.subscribe.num.failed.total", "Failed Metadata Subscribe Num"),

    // register service metrics key
    SERVICE_REGISTER_METRIC_REQUESTS("registry.total", "Total Service-Level Register Requests"),
    SERVICE_REGISTER_METRIC_REQUESTS_SUCCEED("registry.succeed.total", "Succeed Service-Level Register Requests"),
    SERVICE_REGISTER_METRIC_REQUESTS_FAILED("registry.failed.total", "Failed Service-Level Register Requests"),

    // subscribe metrics key
    SERVICE_SUBSCRIBE_METRIC_NUM("registry.subscribe.service.num.total", "Total Service-Level Subscribe Num"),
    SERVICE_SUBSCRIBE_METRIC_NUM_SUCCEED("registry.subscribe.service.num.succeed.total", "Succeed Service-Level Num"),
    SERVICE_SUBSCRIBE_METRIC_NUM_FAILED("registry.subscribe.service.num.failed.total", "Failed Service-Level Num"),
    // store provider metadata service key
    STORE_PROVIDER_METADATA("metadata.store.provider.total", "Store Provider Metadata"),

    STORE_PROVIDER_METADATA_SUCCEED("metadata.store.provider.succeed.total", "Succeed Store Provider Metadata"),

    STORE_PROVIDER_METADATA_FAILED("metadata.store.provider.failed.total", "Failed Store Provider Metadata"),
    METADATA_GIT_COMMITID_METRIC("git.commit.id", "Git Commit Id Metrics"),

    // consumer metrics key
<<<<<<< HEAD
    INVOKER_NO_AVAILABLE_COUNT("dubbo.consumer.invoker.no.available.count", "Request Throw No Invoker Available Exception Count"),

    // count the number of occurrences of each error code
    ERROR_CODE_COUNT("dubbo.error.code.count","The Count Of Occurrences for Each Error Code"),

    // netty metrics key
    NETTY_ALLOCATOR_HEAP_MEMORY_USED("netty.allocator.memory.used", "Netty Allocator Memory Used"),
    NETTY_ALLOCATOR_DIRECT_MEMORY_USED("netty.allocator.direct.memory.used", "Netty Allocator Direct Memory Used"),
    NETTY_ALLOCATOR_PINNED_DIRECT_MEMORY("netty.allocator.pinned.direct.memory", "Netty Allocator Pinned Direct Memory"),
    NETTY_ALLOCATOR_PINNED_HEAP_MEMORY("netty.allocator.pinned.heap.memory", "Netty Allocator Pinned Heap Memory"),
    NETTY_ALLOCATOR_HEAP_ARENAS_NUM("netty.allocator.heap.arenas.num", "Netty Allocator Heap Arenas Num"),
    NETTY_ALLOCATOR_DIRECT_ARENAS_NUM("netty.allocator.direct.arenas.num", "Netty Allocator Direct Arenas Num"),
    NETTY_ALLOCATOR_NORMAL_CACHE_SIZE("netty.allocator.normal.cache.size", "Netty Allocator Normal Cache Size"),
    NETTY_ALLOCATOR_SMALL_CACHE_SIZE("netty.allocator.small.cache.size", "Netty Allocator Small Cache Size"),
    NETTY_ALLOCATOR_THREAD_LOCAL_CACHES_NUM("netty.allocator.thread.local.caches.num", "Netty Allocator Thread Local Caches Num"),
    NETTY_ALLOCATOR_CHUNK_SIZE("netty.allocator.chunk.size", "Netty Allocator Chunk Size"),
=======
    INVOKER_NO_AVAILABLE_COUNT("consumer.invoker.no.available.count", "Request Throw No Invoker Available Exception Count"),
>>>>>>> a442d50c
    ;

    private String nameSuffix;
    private String description;

    public final String getName() {
        return "dubbo." + nameSuffix;
    }

    public final String getNameByType(String type) {
        return "dubbo." + type + "." + nameSuffix;
    }

    public static MetricsKey getMetricsByName(String name){
        for (MetricsKey metricsKey : MetricsKey.values()) {
            if (metricsKey.getName().equals(name)) {
                return metricsKey;
            }
        }
        return null;
    }

    public final String getDescription() {
        return this.description;
    }


    MetricsKey(String nameSuffix, String description) {
        this.nameSuffix = nameSuffix;
        this.description = description;
    }
}<|MERGE_RESOLUTION|>--- conflicted
+++ resolved
@@ -126,8 +126,7 @@
     METADATA_GIT_COMMITID_METRIC("git.commit.id", "Git Commit Id Metrics"),
 
     // consumer metrics key
-<<<<<<< HEAD
-    INVOKER_NO_AVAILABLE_COUNT("dubbo.consumer.invoker.no.available.count", "Request Throw No Invoker Available Exception Count"),
+    INVOKER_NO_AVAILABLE_COUNT("consumer.invoker.no.available.count", "Request Throw No Invoker Available Exception Count"),
 
     // count the number of occurrences of each error code
     ERROR_CODE_COUNT("dubbo.error.code.count","The Count Of Occurrences for Each Error Code"),
@@ -143,9 +142,6 @@
     NETTY_ALLOCATOR_SMALL_CACHE_SIZE("netty.allocator.small.cache.size", "Netty Allocator Small Cache Size"),
     NETTY_ALLOCATOR_THREAD_LOCAL_CACHES_NUM("netty.allocator.thread.local.caches.num", "Netty Allocator Thread Local Caches Num"),
     NETTY_ALLOCATOR_CHUNK_SIZE("netty.allocator.chunk.size", "Netty Allocator Chunk Size"),
-=======
-    INVOKER_NO_AVAILABLE_COUNT("consumer.invoker.no.available.count", "Request Throw No Invoker Available Exception Count"),
->>>>>>> a442d50c
     ;
 
     private String nameSuffix;
