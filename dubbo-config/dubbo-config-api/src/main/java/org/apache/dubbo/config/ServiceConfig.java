/*
 * Licensed to the Apache Software Foundation (ASF) under one or more
 * contributor license agreements.  See the NOTICE file distributed with
 * this work for additional information regarding copyright ownership.
 * The ASF licenses this file to You under the Apache License, Version 2.0
 * (the "License"); you may not use this file except in compliance with
 * the License.  You may obtain a copy of the License at
 *
 *     http://www.apache.org/licenses/LICENSE-2.0
 *
 * Unless required by applicable law or agreed to in writing, software
 * distributed under the License is distributed on an "AS IS" BASIS,
 * WITHOUT WARRANTIES OR CONDITIONS OF ANY KIND, either express or implied.
 * See the License for the specific language governing permissions and
 * limitations under the License.
 */
package org.apache.dubbo.config;

import org.apache.dubbo.common.URL;
import org.apache.dubbo.common.URLBuilder;
import org.apache.dubbo.common.Version;
import org.apache.dubbo.common.config.ConfigurationUtils;
import org.apache.dubbo.common.constants.CommonConstants;
import org.apache.dubbo.common.constants.RegisterTypeEnum;
import org.apache.dubbo.common.extension.ExtensionLoader;
import org.apache.dubbo.common.logger.ErrorTypeAwareLogger;
import org.apache.dubbo.common.logger.LoggerFactory;
import org.apache.dubbo.common.threadpool.manager.ExecutorRepository;
import org.apache.dubbo.common.threadpool.manager.FrameworkExecutorRepository;
import org.apache.dubbo.common.url.component.ServiceConfigURL;
import org.apache.dubbo.common.utils.ClassUtils;
import org.apache.dubbo.common.utils.CollectionUtils;
import org.apache.dubbo.common.utils.ConfigUtils;
import org.apache.dubbo.common.utils.NetUtils;
import org.apache.dubbo.common.utils.StringUtils;
import org.apache.dubbo.config.annotation.Service;
import org.apache.dubbo.config.invoker.DelegateProviderMetaDataInvoker;
import org.apache.dubbo.config.support.Parameter;
import org.apache.dubbo.config.utils.ConfigValidationUtils;
import org.apache.dubbo.metadata.ServiceNameMapping;
import org.apache.dubbo.metrics.event.MetricsEventBus;
import org.apache.dubbo.metrics.event.MetricsInitEvent;
import org.apache.dubbo.metrics.model.MethodMetric;
import org.apache.dubbo.registry.client.metadata.MetadataUtils;
import org.apache.dubbo.rpc.Exporter;
import org.apache.dubbo.rpc.Invoker;
import org.apache.dubbo.rpc.Protocol;
import org.apache.dubbo.rpc.ProxyFactory;
import org.apache.dubbo.rpc.RpcInvocation;
import org.apache.dubbo.rpc.ServerService;
import org.apache.dubbo.rpc.cluster.ConfiguratorFactory;
import org.apache.dubbo.rpc.model.ModuleModel;
import org.apache.dubbo.rpc.model.ModuleServiceRepository;
import org.apache.dubbo.rpc.model.ProviderModel;
import org.apache.dubbo.rpc.model.ScopeModel;
import org.apache.dubbo.rpc.model.ServiceDescriptor;
import org.apache.dubbo.rpc.service.GenericService;

import java.beans.Transient;
import java.lang.reflect.Method;
import java.util.ArrayList;
import java.util.Arrays;
import java.util.Collections;
import java.util.HashMap;
import java.util.HashSet;
import java.util.List;
import java.util.Map;
import java.util.Optional;
import java.util.TreeSet;
import java.util.UUID;
import java.util.concurrent.ConcurrentHashMap;
import java.util.concurrent.CopyOnWriteArrayList;
import java.util.concurrent.ScheduledExecutorService;
import java.util.concurrent.TimeUnit;
import java.util.concurrent.atomic.AtomicBoolean;

import static org.apache.dubbo.common.constants.CommonConstants.ANYHOST_KEY;
import static org.apache.dubbo.common.constants.CommonConstants.ANY_VALUE;
import static org.apache.dubbo.common.constants.CommonConstants.COMMA_SEPARATOR;
import static org.apache.dubbo.common.constants.CommonConstants.DUBBO;
import static org.apache.dubbo.common.constants.CommonConstants.DUBBO_IP_TO_BIND;
import static org.apache.dubbo.common.constants.CommonConstants.DubboProperty.DUBBO_IP_TO_REGISTRY;
import static org.apache.dubbo.common.constants.CommonConstants.EXECUTOR_MANAGEMENT_MODE_ISOLATION;
import static org.apache.dubbo.common.constants.CommonConstants.EXPORTER_LISTENER_KEY;
import static org.apache.dubbo.common.constants.CommonConstants.EXT_PROTOCOL;
import static org.apache.dubbo.common.constants.CommonConstants.IS_EXTRA;
import static org.apache.dubbo.common.constants.CommonConstants.LOCALHOST_VALUE;
import static org.apache.dubbo.common.constants.CommonConstants.METHODS_KEY;
import static org.apache.dubbo.common.constants.CommonConstants.MONITOR_KEY;
import static org.apache.dubbo.common.constants.CommonConstants.PROVIDER_SIDE;
import static org.apache.dubbo.common.constants.CommonConstants.REVISION_KEY;
import static org.apache.dubbo.common.constants.CommonConstants.SERVICE_EXECUTOR;
import static org.apache.dubbo.common.constants.CommonConstants.SERVICE_NAME_MAPPING_KEY;
import static org.apache.dubbo.common.constants.CommonConstants.SIDE_KEY;
import static org.apache.dubbo.common.constants.LoggerCodeConstants.COMMON_ISOLATED_EXECUTOR_CONFIGURATION_ERROR;
import static org.apache.dubbo.common.constants.LoggerCodeConstants.CONFIG_FAILED_EXPORT_SERVICE;
import static org.apache.dubbo.common.constants.LoggerCodeConstants.CONFIG_NO_METHOD_FOUND;
import static org.apache.dubbo.common.constants.LoggerCodeConstants.CONFIG_SERVER_DISCONNECTED;
import static org.apache.dubbo.common.constants.LoggerCodeConstants.CONFIG_UNEXPORT_ERROR;
import static org.apache.dubbo.common.constants.LoggerCodeConstants.CONFIG_USE_RANDOM_PORT;
import static org.apache.dubbo.common.constants.LoggerCodeConstants.INTERNAL_ERROR;
import static org.apache.dubbo.common.constants.RegistryConstants.DYNAMIC_KEY;
import static org.apache.dubbo.common.constants.RegistryConstants.SERVICE_REGISTRY_PROTOCOL;
import static org.apache.dubbo.common.utils.NetUtils.getAvailablePort;
import static org.apache.dubbo.common.utils.NetUtils.getLocalHost;
import static org.apache.dubbo.common.utils.NetUtils.isInvalidLocalHost;
import static org.apache.dubbo.common.utils.NetUtils.isInvalidPort;
import static org.apache.dubbo.config.Constants.DUBBO_PORT_TO_BIND;
import static org.apache.dubbo.config.Constants.DUBBO_PORT_TO_REGISTRY;
import static org.apache.dubbo.config.Constants.SCOPE_NONE;
import static org.apache.dubbo.registry.Constants.REGISTER_KEY;
import static org.apache.dubbo.remoting.Constants.BIND_IP_KEY;
import static org.apache.dubbo.remoting.Constants.BIND_PORT_KEY;
import static org.apache.dubbo.remoting.Constants.IS_PU_SERVER_KEY;
import static org.apache.dubbo.rpc.Constants.GENERIC_KEY;
import static org.apache.dubbo.rpc.Constants.LOCAL_PROTOCOL;
import static org.apache.dubbo.rpc.Constants.PROXY_KEY;
import static org.apache.dubbo.rpc.Constants.SCOPE_KEY;
import static org.apache.dubbo.rpc.Constants.SCOPE_LOCAL;
import static org.apache.dubbo.rpc.Constants.SCOPE_REMOTE;
import static org.apache.dubbo.rpc.Constants.TOKEN_KEY;
import static org.apache.dubbo.rpc.cluster.Constants.EXPORT_KEY;
import static org.apache.dubbo.rpc.support.ProtocolUtils.isGeneric;

public class ServiceConfig<T> extends ServiceConfigBase<T> {

    private static final long serialVersionUID = 7868244018230856253L;

    private static final ErrorTypeAwareLogger logger = LoggerFactory.getErrorTypeAwareLogger(ServiceConfig.class);

    /**
     * A random port cache, the different protocols who have no port specified have different random port
     */
    private static final Map<String, Integer> RANDOM_PORT_MAP = new HashMap<>();

    private Protocol protocolSPI;

    /**
     * A {@link ProxyFactory} implementation that will generate a exported service proxy,the JavassistProxyFactory is its
     * default implementation
     */
    private ProxyFactory proxyFactory;

    private ProviderModel providerModel;

    /**
     * Whether the provider has been exported
     */
    private transient volatile boolean exported;

    /**
     * The flag whether a service has unexported ,if the method unexported is invoked, the value is true
     */
    private transient volatile boolean unexported;

    private transient volatile AtomicBoolean initialized = new AtomicBoolean(false);

    /**
     * The exported services
     */
    private final Map<RegisterTypeEnum, List<Exporter<?>>> exporters = new ConcurrentHashMap<>();

    private final List<ServiceListener> serviceListeners = new ArrayList<>();

    public ServiceConfig() {}

    public ServiceConfig(ModuleModel moduleModel) {
        super(moduleModel);
    }

    public ServiceConfig(Service service) {
        super(service);
    }

    public ServiceConfig(ModuleModel moduleModel, Service service) {
        super(moduleModel, service);
    }

    @Override
    protected void postProcessAfterScopeModelChanged(ScopeModel oldScopeModel, ScopeModel newScopeModel) {
        super.postProcessAfterScopeModelChanged(oldScopeModel, newScopeModel);
        protocolSPI = this.getExtensionLoader(Protocol.class).getAdaptiveExtension();
        proxyFactory = this.getExtensionLoader(ProxyFactory.class).getAdaptiveExtension();
    }

    @Override
    @Parameter(excluded = true, attribute = false)
    public boolean isExported() {
        return exported;
    }

    @Override
    @Parameter(excluded = true, attribute = false)
    public boolean isUnexported() {
        return unexported;
    }

    @Override
    public synchronized void unexport() {
        if (!exported) {
            return;
        }
        if (unexported) {
            return;
        }
        if (!exporters.isEmpty()) {
            for (List<Exporter<?>> es : exporters.values()) {
                for (Exporter<?> exporter : es) {
                    try {
                        exporter.unregister();
                    } catch (Throwable t) {
                        logger.warn(
                                CONFIG_UNEXPORT_ERROR,
                                "",
                                "",
                                "Unexpected error occurred when unexport " + exporter,
                                t);
                    }
                }
            }
            waitForIdle();
            for (List<Exporter<?>> es : exporters.values()) {
                for (Exporter<?> exporter : es) {
                    try {
                        exporter.unexport();
                    } catch (Throwable t) {
                        logger.warn(
                                CONFIG_UNEXPORT_ERROR,
                                "",
                                "",
                                "Unexpected error occurred when unexport " + exporter,
                                t);
                    }
                }
            }
            exporters.clear();
        }
        unexported = true;
        onUnExported();
        ModuleServiceRepository repository = getScopeModel().getServiceRepository();
        repository.unregisterProvider(providerModel);
    }

    private void waitForIdle() {
        int timeout = ConfigurationUtils.getServerShutdownTimeout(getScopeModel());

        long idleTime = System.currentTimeMillis() - providerModel.getLastInvokeTime();

        // 1. if service has idle for 10s(shutdown time), un-export directly
        if (idleTime > timeout) {
            return;
        }

        // 2. if service has idle for  more than 6.7s(2/3 of shutdown time), wait for the rest time, then un-export
        // directly
        int tick = timeout / 3;
        if (timeout - idleTime < tick) {
            logger.info("Service " + getUniqueServiceName() + " has idle for " + idleTime + " ms, wait for "
                    + (timeout - idleTime) + " ms to un-export");
            try {
                Thread.sleep(timeout - idleTime);
            } catch (InterruptedException e) {
                logger.warn(INTERNAL_ERROR, "unknown error in registry module", "", e.getMessage(), e);
                Thread.currentThread().interrupt();
            }
            return;
        }

        // 3. Wait for 3.33s(1/3 of shutdown time), if service has idle for 3.33s(1/3 of shutdown time), un-export
        // directly,
        //    otherwise wait for the rest time until idle for 3.33s(1/3 of shutdown time). The max wait time is
        // 10s(shutdown time).
        idleTime = 0;
        long startTime = System.currentTimeMillis();
        while (idleTime < tick) {
            // service idle time.
            idleTime = System.currentTimeMillis() - Math.max(providerModel.getLastInvokeTime(), startTime);
            if (idleTime >= tick || System.currentTimeMillis() - startTime > timeout) {
                return;
            }
            // idle rest time or timeout rest time
            long waitTime = Math.min(tick - idleTime, timeout + startTime - System.currentTimeMillis());
            logger.info("Service " + getUniqueServiceName() + " has idle for " + idleTime + " ms, wait for " + waitTime
                    + " ms to un-export");
            try {
                Thread.sleep(waitTime);
            } catch (InterruptedException e) {
                logger.warn(INTERNAL_ERROR, "unknown error in registry module", "", e.getMessage(), e);
                Thread.currentThread().interrupt();
            }
        }
    }

    /**
     * for early init serviceMetadata
     */
    public void init() {
        if (this.initialized.compareAndSet(false, true)) {
            // load ServiceListeners from extension
            ExtensionLoader<ServiceListener> extensionLoader = this.getExtensionLoader(ServiceListener.class);
            this.serviceListeners.addAll(extensionLoader.getSupportedExtensionInstances());
        }
        initServiceMetadata(provider);
        serviceMetadata.setServiceType(getInterfaceClass());
        serviceMetadata.setTarget(getRef());
        serviceMetadata.generateServiceKey();
    }

    /**
     * Service服务暴露
     */
    @Override
    public void export(RegisterTypeEnum registerType) {
        if (this.exported) {
            return;
        }

        if (getScopeModel().isLifeCycleManagedExternally()) {
            // prepare model for reference
            getScopeModel().getDeployer().prepare();
        } else {
            // ensure start module, compatible with old api usage
            getScopeModel().getDeployer().start();
        }

        synchronized (this) {
            if (this.exported) {
                return;
            }

            if (!this.isRefreshed()) {
                this.refresh();
            }
            if (this.shouldExport()) {
                this.init();

                if (shouldDelay()) {
                    // should register if delay export
                    doDelayExport();
                } else if (Integer.valueOf(-1).equals(getDelay())
                        && Boolean.parseBoolean(ConfigurationUtils.getProperty(
                                getScopeModel(), CommonConstants.DubboProperty.DUBBO_MANUAL_REGISTER_KEY, "false"))) {
                    // should not register by default
                    doExport(RegisterTypeEnum.MANUAL_REGISTER);
                } else {
                    doExport(registerType);
                }
            }
        }
    }

    @Override
    public void register(boolean byDeployer) {
        if (!this.exported) {
            return;
        }

        synchronized (this) {
            if (!this.exported) {
                return;
            }

            for (Exporter<?> exporter :
                    exporters.getOrDefault(RegisterTypeEnum.AUTO_REGISTER, Collections.emptyList())) {
                exporter.register();
            }

            if (byDeployer) {
                for (Exporter<?> exporter :
                        exporters.getOrDefault(RegisterTypeEnum.AUTO_REGISTER_BY_DEPLOYER, Collections.emptyList())) {
                    exporter.register();
                }
            }
        }
    }

    protected void doDelayExport() {
        ExecutorRepository.getInstance(getScopeModel().getApplicationModel())
                .getServiceExportExecutor()
                .schedule(
                        () -> {
                            try {
                                doExport(RegisterTypeEnum.AUTO_REGISTER);
                            } catch (Exception e) {
                                logger.error(
                                        CONFIG_FAILED_EXPORT_SERVICE,
                                        "configuration server disconnected",
                                        "",
                                        "Failed to (async)export service config: " + interfaceName,
                                        e);
                            }
                        },
                        getDelay(),
                        TimeUnit.MILLISECONDS);
    }

    protected void exported() {
        exported = true;
        List<URL> exportedURLs = this.getExportedUrls();
        exportedURLs.forEach(url -> {
            if (url.getParameter(SERVICE_NAME_MAPPING_KEY, false)) {
                ServiceNameMapping serviceNameMapping = ServiceNameMapping.getDefaultExtension(getScopeModel());
                ScheduledExecutorService scheduledExecutor = getScopeModel()
                        .getBeanFactory()
                        .getBean(FrameworkExecutorRepository.class)
                        .getSharedScheduledExecutor();
                mapServiceName(url, serviceNameMapping, scheduledExecutor);
            }
        });

        onExported();

        if (hasRegistrySpecified()) {
            getScopeModel().getDeployer().getApplicationDeployer().exportMetadataService();
        }
    }

    public boolean hasRegistrySpecified() {
        return CollectionUtils.isNotEmpty(this.getRegistries())
                || CollectionUtils.isNotEmpty(getScopeModel()
                        .getApplicationModel()
                        .getApplicationConfigManager()
                        .getRegistries());
    }

    protected void mapServiceName(
            URL url, ServiceNameMapping serviceNameMapping, ScheduledExecutorService scheduledExecutor) {
        if (!exported) {
            return;
        }
        logger.info("Try to register interface application mapping for service " + url.getServiceKey());
        boolean succeeded = false;
        try {
            succeeded = serviceNameMapping.map(url);
            if (succeeded) {
                logger.info("Successfully registered interface application mapping for service " + url.getServiceKey());
            } else {
                logger.error(
                        CONFIG_SERVER_DISCONNECTED,
                        "configuration server disconnected",
                        "",
                        "Failed register interface application mapping for service " + url.getServiceKey());
            }
        } catch (Exception e) {
            logger.error(
                    CONFIG_SERVER_DISCONNECTED,
                    "configuration server disconnected",
                    "",
                    "Failed register interface application mapping for service " + url.getServiceKey(),
                    e);
        }
        if (!succeeded && serviceNameMapping.hasValidMetadataCenter()) {
            scheduleToMapping(scheduledExecutor, serviceNameMapping, url);
        }
    }

    private void scheduleToMapping(
            ScheduledExecutorService scheduledExecutor, ServiceNameMapping serviceNameMapping, URL url) {
        Integer mappingRetryInterval = getApplication().getMappingRetryInterval();
        scheduledExecutor.schedule(
                () -> mapServiceName(url, serviceNameMapping, scheduledExecutor),
                mappingRetryInterval == null ? 5000 : mappingRetryInterval,
                TimeUnit.MILLISECONDS);
    }

    private void checkAndUpdateSubConfigs() {

        // 组装聚合配置
        completeCompoundConfigs();

        checkProtocol();

        // init some null configuration.
        List<ConfigInitializer> configInitializers = this.getExtensionLoader(ConfigInitializer.class)
                .getActivateExtension(URL.valueOf("configInitializer://", getScopeModel()), (String[]) null);
        configInitializers.forEach(e -> e.initServiceConfig(this));

        // if protocol is not injvm checkRegistry
        if (!isOnlyInJvm()) {
            checkRegistry();
        }
        // 不存在对应的服务
        if (StringUtils.isEmpty(interfaceName)) {
            throw new IllegalStateException("<dubbo:service interface=\"\" /> interface not allow null!");
        }

        if (ref instanceof GenericService) {
            interfaceClass = GenericService.class;
            if (StringUtils.isEmpty(generic)) {
                generic = Boolean.TRUE.toString();
            }
        } else {
            try {
                if (getInterfaceClassLoader() != null) {
                    interfaceClass = Class.forName(interfaceName, true, getInterfaceClassLoader());
                } else {
                    interfaceClass = Class.forName(
                            interfaceName, true, Thread.currentThread().getContextClassLoader());
                }
            } catch (ClassNotFoundException e) {
                throw new IllegalStateException(e.getMessage(), e);
            }
            checkRef();
            generic = Boolean.FALSE.toString();
        }
        if (local != null) {
            if ("true".equals(local)) {
                local = interfaceName + "Local";
            }
            Class<?> localClass;
            try {
                localClass = ClassUtils.forNameWithThreadContextClassLoader(local);
            } catch (ClassNotFoundException e) {
                throw new IllegalStateException(e.getMessage(), e);
            }
            if (!interfaceClass.isAssignableFrom(localClass)) {
                throw new IllegalStateException("The local implementation class " + localClass.getName()
                        + " not implement interface " + interfaceName);
            }
        }
        if (stub != null) {
            if ("true".equals(stub)) {
                stub = interfaceName + "Stub";
            }
            Class<?> stubClass;
            try {
                stubClass = ClassUtils.forNameWithThreadContextClassLoader(stub);
            } catch (ClassNotFoundException e) {
                throw new IllegalStateException(e.getMessage(), e);
            }
            if (!interfaceClass.isAssignableFrom(stubClass)) {
                throw new IllegalStateException("The stub implementation class " + stubClass.getName()
                        + " not implement interface " + interfaceName);
            }
        }
        checkStubAndLocal(interfaceClass);
        ConfigValidationUtils.validateServiceConfig(this);
        postProcessConfig();
    }

    @Override
    protected void postProcessRefresh() {
        super.postProcessRefresh();
        checkAndUpdateSubConfigs();
    }

    protected synchronized void doExport(RegisterTypeEnum registerType) {
        if (unexported) {
            throw new IllegalStateException("The service " + interfaceClass.getName() + " has already unexported!");
        }
        if (exported) {
            return;
        }

        if (StringUtils.isEmpty(path)) {
            path = interfaceName;
        }
        doExportUrls(registerType);
        exported();
    }

    @SuppressWarnings({"unchecked", "rawtypes"})
    private void doExportUrls(RegisterTypeEnum registerType) {
        ModuleServiceRepository repository = getScopeModel().getServiceRepository();
        ServiceDescriptor serviceDescriptor;
        final boolean serverService = ref instanceof ServerService;
        if (serverService) {
            serviceDescriptor = ((ServerService) ref).getServiceDescriptor();
            if (!this.provider.getUseJavaPackageAsPath()) {
                // for stub service, path always interface name or IDL package name
                this.path = serviceDescriptor.getInterfaceName();
            }
            repository.registerService(serviceDescriptor);
        } else {
            serviceDescriptor = repository.registerService(getInterfaceClass());
        }
        providerModel = new ProviderModel(
                serviceMetadata.getServiceKey(),
                ref,
                serviceDescriptor,
                getScopeModel(),
                serviceMetadata,
                interfaceClassLoader);

        // Compatible with dependencies on ServiceModel#getServiceConfig(), and will be removed in a future version
        providerModel.setConfig(this);

        providerModel.setDestroyRunner(getDestroyRunner());
        repository.registerProvider(providerModel);

        List<URL> registryURLs = !Boolean.FALSE.equals(isRegister())
                ? ConfigValidationUtils.loadRegistries(this, true)
                : Collections.emptyList();

        for (ProtocolConfig protocolConfig : protocols) {
            String pathKey = URL.buildKey(
                    getContextPath(protocolConfig).map(p -> p + "/" + path).orElse(path), group, version);
            // stub service will use generated service name
            if (!serverService) {
                // In case user specified path, register service one more time to map it to path.
                repository.registerService(pathKey, interfaceClass);
            }
            doExportUrlsFor1Protocol(protocolConfig, registryURLs, registerType);
        }

        providerModel.setServiceUrls(urls);
    }

    private void doExportUrlsFor1Protocol(
            // 获取当前的协议名称，没有协议名称默认使用dubbo
            ProtocolConfig protocolConfig, List<URL> registryURLs, RegisterTypeEnum registerType) {
        Map<String, String> map = buildAttributes(protocolConfig);

        // remove null key and null value
        map.keySet().removeIf(key -> StringUtils.isEmpty(key) || StringUtils.isEmpty(map.get(key)));
        // init serviceMetadata attachments
        serviceMetadata.getAttachments().putAll(map);

        URL url = buildUrl(protocolConfig, map);

        processServiceExecutor(url);

        if (CollectionUtils.isEmpty(registryURLs)) {
            registerType = RegisterTypeEnum.NEVER_REGISTER;
        }
        exportUrl(url, registryURLs, registerType);

        initServiceMethodMetrics(url);
    }

    private void initServiceMethodMetrics(URL url) {
        String[] methods = Optional.ofNullable(url.getParameter(METHODS_KEY))
                .map(i -> i.split(","))
                .orElse(new String[] {});
        boolean serviceLevel = MethodMetric.isServiceLevel(application.getApplicationModel());
        Arrays.stream(methods).forEach(method -> {
            RpcInvocation invocation = new RpcInvocation(
                    url.getServiceKey(),
                    url.getServiceModel(),
                    method,
                    interfaceName,
                    url.getProtocolServiceKey(),
                    null,
                    null,
                    null,
                    null,
                    null,
                    null);
            MetricsEventBus.publish(
                    MetricsInitEvent.toMetricsInitEvent(application.getApplicationModel(), invocation, serviceLevel));
        });
    }

    private void processServiceExecutor(URL url) {
        if (getExecutor() != null) {
            String mode = application.getExecutorManagementMode();
            if (!EXECUTOR_MANAGEMENT_MODE_ISOLATION.equals(mode)) {
                logger.warn(
                        COMMON_ISOLATED_EXECUTOR_CONFIGURATION_ERROR,
                        "",
                        "",
                        "The current executor management mode is " + mode
                                + ", the configured service executor cannot take effect unless the mode is configured as "
                                + EXECUTOR_MANAGEMENT_MODE_ISOLATION);
                return;
            }
            /**
             * Because executor is not a string type, it cannot be attached to the url parameter, so it is added to URL#attributes
             * and obtained it in IsolationExecutorRepository#createExecutor method
             */
            providerModel.getServiceMetadata().addAttribute(SERVICE_EXECUTOR, getExecutor());
            url.getAttributes().put(SERVICE_EXECUTOR, getExecutor());
        }
    }

    private Map<String, String> buildAttributes(ProtocolConfig protocolConfig) {

<<<<<<< HEAD
        Map<String, String> map = new HashMap<String, String>();
        // 注明provider身份
=======
        Map<String, String> map = new HashMap<>();
>>>>>>> f4b0b139
        map.put(SIDE_KEY, PROVIDER_SIDE);

        // 添加运行时参数
        ServiceConfig.appendRuntimeParameters(map);
        // 添加各种配置属性
        AbstractConfig.appendParameters(map, getApplication());
        AbstractConfig.appendParameters(map, getModule());
        // remove 'default.' prefix for configs from ProviderConfig
        // appendParameters(map, provider, Constants.DEFAULT_KEY);
        AbstractConfig.appendParameters(map, provider);
        AbstractConfig.appendParameters(map, protocolConfig);
        AbstractConfig.appendParameters(map, this);

        // 将method添加到map集合中
        if (CollectionUtils.isNotEmpty(getMethods())) {
            getMethods().forEach(method -> appendParametersWithMethod(method, map));
        }

        if (isGeneric(generic)) {
            map.put(GENERIC_KEY, generic);
            map.put(METHODS_KEY, ANY_VALUE);
        } else {
            String revision = Version.getVersion(interfaceClass, version);
            if (StringUtils.isNotEmpty(revision)) {
                map.put(REVISION_KEY, revision);
            }

            String[] methods = methods(interfaceClass);
            if (methods.length == 0) {
                logger.warn(
                        CONFIG_NO_METHOD_FOUND,
                        "",
                        "",
                        "No method found in service interface: " + interfaceClass.getName());
                map.put(METHODS_KEY, ANY_VALUE);
            } else {
                map.put(METHODS_KEY, StringUtils.join(new TreeSet<>(Arrays.asList(methods)), COMMA_SEPARATOR));
            }
        }

        /**
         * Here the token value configured by the provider is used to assign the value to ServiceConfig#token
         */
        if (ConfigUtils.isEmpty(token) && provider != null) {
            token = provider.getToken();
        }
        // token校验
        if (!ConfigUtils.isEmpty(token)) {
			// true或者default生成一个UUID，否则使用指定的token
            if (ConfigUtils.isDefault(token)) {
                map.put(TOKEN_KEY, UUID.randomUUID().toString());
            } else {
                map.put(TOKEN_KEY, token);
            }
        }

        if (ref instanceof ServerService) {
            map.put(PROXY_KEY, CommonConstants.NATIVE_STUB);
        }

        return map;
    }

    private void appendParametersWithMethod(MethodConfig method, Map<String, String> params) {
        AbstractConfig.appendParameters(params, method, method.getName());

        String retryKey = method.getName() + ".retry";
        if (params.containsKey(retryKey)) {
            String retryValue = params.remove(retryKey);
            if ("false".equals(retryValue)) {
                params.put(method.getName() + ".retries", "0");
            }
        }

        List<ArgumentConfig> arguments = method.getArguments();
        if (CollectionUtils.isNotEmpty(arguments)) {
            Method matchedMethod = findMatchedMethod(method);
            if (matchedMethod != null) {
                arguments.forEach(argument -> appendArgumentConfig(argument, matchedMethod, params));
            }
        }
    }

    private Method findMatchedMethod(MethodConfig methodConfig) {
        for (Method method : interfaceClass.getMethods()) {
            if (method.getName().equals(methodConfig.getName())) {
                return method;
            }
        }
        return null;
    }

    private void appendArgumentConfig(ArgumentConfig argument, Method method, Map<String, String> params) {
        if (StringUtils.isNotEmpty(argument.getType())) {
            Integer index = findArgumentIndexIndexWithGivenType(argument, method);
            AbstractConfig.appendParameters(params, argument, method.getName() + "." + index);
        } else if (hasIndex(argument)) {
            AbstractConfig.appendParameters(params, argument, method.getName() + "." + argument.getIndex());
        } else {
            throw new IllegalArgumentException(
                    "Argument config must set index or type attribute.eg: <dubbo:argument index='0' .../> or <dubbo:argument type=xxx .../>");
        }
    }

    private boolean hasIndex(ArgumentConfig argument) {
        return argument.getIndex() != -1;
    }

    private boolean isTypeMatched(String type, Integer index, Class<?>[] argtypes) {
        return index != null
                && index >= 0
                && index < argtypes.length
                && argtypes[index].getName().equals(type);
    }

    private Integer findArgumentIndexIndexWithGivenType(ArgumentConfig argument, Method method) {
        Class<?>[] argTypes = method.getParameterTypes();
        // one callback in the method
        if (hasIndex(argument)) {
            Integer index = argument.getIndex();
            String type = argument.getType();
            if (isTypeMatched(type, index, argTypes)) {
                return index;
            } else {
                throw new IllegalArgumentException(
                        "Argument config error : the index attribute and type attribute not match :index :"
                                + argument.getIndex() + ", type:" + argument.getType());
            }
        } else {
            // multiple callbacks in the method
            for (int j = 0; j < argTypes.length; j++) {
                if (isTypeMatched(argument.getType(), j, argTypes)) {
                    return j;
                }
            }
            throw new IllegalArgumentException(
                    "Argument config error : no argument matched with the type:" + argument.getType());
        }
    }

    private URL buildUrl(ProtocolConfig protocolConfig, Map<String, String> params) {
        String name = protocolConfig.getName();
        if (StringUtils.isEmpty(name)) {
            name = DUBBO;
        }

        // export service
        String host = findConfiguredHosts(protocolConfig, provider, params);
        if (NetUtils.isIPV6URLStdFormat(host)) {
            if (!host.contains("[")) {
                host = "[" + host + "]";
            }
        } else if (NetUtils.getLocalHostV6() != null) {
            String ipv6Host = NetUtils.getLocalHostV6();
            params.put(CommonConstants.IPV6_KEY, ipv6Host);
        }

        Integer port =
                findConfiguredPort(protocolConfig, provider, this.getExtensionLoader(Protocol.class), name, params);
        URL url = new ServiceConfigURL(
                name,
                null,
                null,
                host,
                port,
                getContextPath(protocolConfig).map(p -> p + "/" + path).orElse(path),
                params);

        // You can customize Configurator to append extra parameters
        if (this.getExtensionLoader(ConfiguratorFactory.class).hasExtension(url.getProtocol())) {
            url = this.getExtensionLoader(ConfiguratorFactory.class)
                    .getExtension(url.getProtocol())
                    .getConfigurator(url)
                    .configure(url);
        }
        url = url.setScopeModel(getScopeModel());
        url = url.setServiceModel(providerModel);
        return url;
    }

    private void exportUrl(URL url, List<URL> registryURLs, RegisterTypeEnum registerType) {
        String scope = url.getParameter(SCOPE_KEY);
		// 如果是scope为none，不进行暴露
        if (!SCOPE_NONE.equalsIgnoreCase(scope)) {

			// 如果是本地暴露，进行本地暴露
            if (!SCOPE_REMOTE.equalsIgnoreCase(scope)) {
                exportLocal(url);
            }

            // 如果是远端暴露，进行远端暴露
            if (!SCOPE_LOCAL.equalsIgnoreCase(scope)) {
                // export to extra protocol is used in remote export
                String extProtocol = url.getParameter(EXT_PROTOCOL, "");
                List<String> protocols = new ArrayList<>();

                if (StringUtils.isNotBlank(extProtocol)) {
                    // export original url
                    url = URLBuilder.from(url)
                            .addParameter(IS_PU_SERVER_KEY, Boolean.TRUE.toString())
                            .build();
                }

                url = exportRemote(url, registryURLs, registerType);
                if (!isGeneric(generic) && !getScopeModel().isInternal()) {
                    MetadataUtils.publishServiceDefinition(url, providerModel.getServiceModel(), getApplicationModel());
                }

                if (StringUtils.isNotBlank(extProtocol)) {
                    String[] extProtocols = extProtocol.split(",", -1);
                    protocols.addAll(Arrays.asList(extProtocols));
                }
                // export extra protocols
                for (String protocol : protocols) {
                    if (StringUtils.isNotBlank(protocol)) {
                        URL localUrl = URLBuilder.from(url)
                                .setProtocol(protocol)
                                .addParameter(IS_EXTRA, Boolean.TRUE.toString())
                                .removeParameter(EXT_PROTOCOL)
                                .build();
                        localUrl = exportRemote(localUrl, registryURLs, registerType);
                        if (!isGeneric(generic) && !getScopeModel().isInternal()) {
                            MetadataUtils.publishServiceDefinition(
                                    localUrl, providerModel.getServiceModel(), getApplicationModel());
                        }
                        this.urls.add(localUrl);
                    }
                }
            }
        }
        this.urls.add(url);
    }

    private URL exportRemote(URL url, List<URL> registryURLs, RegisterTypeEnum registerType) {
        if (CollectionUtils.isNotEmpty(registryURLs) && registerType != RegisterTypeEnum.NEVER_REGISTER) {
            for (URL registryURL : registryURLs) {
                if (SERVICE_REGISTRY_PROTOCOL.equals(registryURL.getProtocol())) {
                    url = url.addParameterIfAbsent(SERVICE_NAME_MAPPING_KEY, "true");
                }

                // if protocol is only injvm ,not register
                if (LOCAL_PROTOCOL.equalsIgnoreCase(url.getProtocol())) {
                    continue;
                }

                url = url.addParameterIfAbsent(DYNAMIC_KEY, registryURL.getParameter(DYNAMIC_KEY));
                URL monitorUrl = ConfigValidationUtils.loadMonitor(this, registryURL);
                if (monitorUrl != null) {
                    url = url.putAttribute(MONITOR_KEY, monitorUrl);
                }

                // 因为重新构建了url，所以
                String proxy = url.getParameter(PROXY_KEY);
                if (StringUtils.isNotEmpty(proxy)) {
                    registryURL = registryURL.addParameter(PROXY_KEY, proxy);
                }

                if (logger.isInfoEnabled()) {
                    if (url.getParameter(REGISTER_KEY, true)) {
                        logger.info("Register dubbo service " + interfaceClass.getName() + " url " + url
                                + " to registry " + registryURL.getAddress());
                    } else {
                        logger.info("Export dubbo service " + interfaceClass.getName() + " to url " + url);
                    }
                }

                doExportUrl(registryURL.putAttribute(EXPORT_KEY, url), true, registerType);
            }

        } else {

            if (logger.isInfoEnabled()) {
                logger.info("Export dubbo service " + interfaceClass.getName() + " to url " + url);
            }

            doExportUrl(url, true, registerType);
        }

        return url;
    }

    @SuppressWarnings({"unchecked", "rawtypes"})
    private void doExportUrl(URL url, boolean withMetaData, RegisterTypeEnum registerType) {
        if (!url.getParameter(REGISTER_KEY, true)) {
            registerType = RegisterTypeEnum.MANUAL_REGISTER;
        }
        if (registerType == RegisterTypeEnum.NEVER_REGISTER
                || registerType == RegisterTypeEnum.MANUAL_REGISTER
                || registerType == RegisterTypeEnum.AUTO_REGISTER_BY_DEPLOYER) {
            url = url.addParameter(REGISTER_KEY, false);
        }

        Invoker<?> invoker = proxyFactory.getInvoker(ref, (Class) interfaceClass, url);
        if (withMetaData) {
            invoker = new DelegateProviderMetaDataInvoker(invoker, this);
        }
        Exporter<?> exporter = protocolSPI.export(invoker);
        exporters
                .computeIfAbsent(registerType, k -> new CopyOnWriteArrayList<>())
                .add(exporter);
    }

    /**
     * always export injvm
     */
    private void exportLocal(URL url) {
        URL local = URLBuilder.from(url)
                .setProtocol(LOCAL_PROTOCOL)
                .setHost(LOCALHOST_VALUE)
				// 本地暴露不需要端口
                .setPort(0)
                .build();
        local = local.setScopeModel(getScopeModel()).setServiceModel(providerModel);
        local = local.addParameter(EXPORTER_LISTENER_KEY, LOCAL_PROTOCOL);
        doExportUrl(local, false, RegisterTypeEnum.AUTO_REGISTER);
        logger.info("Export dubbo service " + interfaceClass.getName() + " to local registry url : " + local);
    }

    /**
     * Determine if it is injvm
     *
     * @return
     */
    private boolean isOnlyInJvm() {
        return getProtocols().size() == 1
                && LOCAL_PROTOCOL.equalsIgnoreCase(getProtocols().get(0).getName());
    }

    private void postProcessConfig() {
        List<ConfigPostProcessor> configPostProcessors = this.getExtensionLoader(ConfigPostProcessor.class)
                .getActivateExtension(URL.valueOf("configPostProcessor://", getScopeModel()), (String[]) null);

        HashSet<ConfigPostProcessor> allConfigPostProcessor = new HashSet<>();

        // merge common and old config
        allConfigPostProcessor.addAll(configPostProcessors);
        allConfigPostProcessor.addAll(configPostProcessors);

        allConfigPostProcessor.forEach(component -> component.postProcessServiceConfig(this));
    }

    public void addServiceListener(ServiceListener listener) {
        this.serviceListeners.add(listener);
    }

    protected void onExported() {
        for (ServiceListener serviceListener : this.serviceListeners) {
            serviceListener.exported(this);
        }
    }

    protected void onUnExported() {
        for (ServiceListener serviceListener : this.serviceListeners) {
            serviceListener.unexported(this);
        }
    }

    /**
     * Register & bind IP address for service provider, can be configured separately.
     * Configuration priority: environment variables -> java system properties -> host property in config file ->
     * /etc/hosts -> default network address -> first available network address
     *
     * @param protocolConfig
     * @param map
     * @return
     */
    private static String findConfiguredHosts(
            ProtocolConfig protocolConfig, ProviderConfig provider, Map<String, String> map) {
        boolean anyhost = false;

        String hostToBind = getValueFromConfig(protocolConfig, DUBBO_IP_TO_BIND);
        if (StringUtils.isNotEmpty(hostToBind) && isInvalidLocalHost(hostToBind)) {
            throw new IllegalArgumentException(
                    "Specified invalid bind ip from property:" + DUBBO_IP_TO_BIND + ", value:" + hostToBind);
        }

        // if bind ip is not found in environment, keep looking up
        if (StringUtils.isEmpty(hostToBind)) {
            hostToBind = protocolConfig.getHost();
            if (provider != null && StringUtils.isEmpty(hostToBind)) {
                hostToBind = provider.getHost();
            }
            if (isInvalidLocalHost(hostToBind)) {
                anyhost = true;
                if (logger.isDebugEnabled()) {
                    logger.debug("No valid ip found from environment, try to get local host.");
                }
                hostToBind = getLocalHost();
            }
        }

        map.put(BIND_IP_KEY, hostToBind);

        // bind ip is not used for registry ip by default
        String hostToRegistry = getValueFromConfig(protocolConfig, DUBBO_IP_TO_REGISTRY);
        if (StringUtils.isNotEmpty(hostToRegistry) && isInvalidLocalHost(hostToRegistry)) {
            throw new IllegalArgumentException("Specified invalid registry ip from property:" + DUBBO_IP_TO_REGISTRY
                    + ", value:" + hostToRegistry);
        } else if (StringUtils.isEmpty(hostToRegistry)) {
            // bind ip is used as registry ip by default
            hostToRegistry = hostToBind;
        }

        map.put(ANYHOST_KEY, String.valueOf(anyhost));

        return hostToRegistry;
    }

    /**
     * Register port and bind port for the provider, can be configured separately
     * Configuration priority: environment variable -> java system properties -> port property in protocol config file
     * -> protocol default port
     *
     * @param protocolConfig
     * @param name
     * @return
     */
    private static synchronized Integer findConfiguredPort(
            ProtocolConfig protocolConfig,
            ProviderConfig provider,
            ExtensionLoader<Protocol> extensionLoader,
            String name,
            Map<String, String> map) {
        Integer portToBind;

        // parse bind port from environment
        String port = getValueFromConfig(protocolConfig, DUBBO_PORT_TO_BIND);
        portToBind = parsePort(port);

        // if there's no bind port found from environment, keep looking up.
        if (portToBind == null) {
            portToBind = protocolConfig.getPort();
            if (provider != null && (portToBind == null || portToBind == 0)) {
                portToBind = provider.getPort();
            }
            final int defaultPort = extensionLoader.getExtension(name).getDefaultPort();
            if (portToBind == null || portToBind == 0) {
                portToBind = defaultPort;
            }
            if (portToBind <= 0) {
                portToBind = getRandomPort(name);
                if (portToBind == null || portToBind < 0) {
                    portToBind = getAvailablePort(defaultPort);
                    putRandomPort(name, portToBind);
                }
            }
        }

        // save bind port, used as url's key later
        map.put(BIND_PORT_KEY, String.valueOf(portToBind));

        // bind port is not used as registry port by default
        String portToRegistryStr = getValueFromConfig(protocolConfig, DUBBO_PORT_TO_REGISTRY);
        Integer portToRegistry = parsePort(portToRegistryStr);
        if (portToRegistry == null) {
            portToRegistry = portToBind;
        }

        return portToRegistry;
    }

    private static Integer parsePort(String configPort) {
        Integer port = null;
        if (StringUtils.isNotEmpty(configPort)) {
            try {
                int intPort = Integer.parseInt(configPort);
                if (isInvalidPort(intPort)) {
                    throw new IllegalArgumentException("Specified invalid port from env value:" + configPort);
                }
                port = intPort;
            } catch (Exception e) {
                throw new IllegalArgumentException("Specified invalid port from env value:" + configPort);
            }
        }
        return port;
    }

    private static String getValueFromConfig(ProtocolConfig protocolConfig, String key) {
        String protocolPrefix = protocolConfig.getName().toUpperCase() + "_";
        String value = ConfigUtils.getSystemProperty(protocolPrefix + key);
        if (StringUtils.isEmpty(value)) {
            value = ConfigUtils.getSystemProperty(key);
        }
        return value;
    }

    private static Integer getRandomPort(String protocol) {
        protocol = protocol.toLowerCase();
        return RANDOM_PORT_MAP.getOrDefault(protocol, Integer.MIN_VALUE);
    }

    private static void putRandomPort(String protocol, Integer port) {
        protocol = protocol.toLowerCase();
        if (!RANDOM_PORT_MAP.containsKey(protocol)) {
            RANDOM_PORT_MAP.put(protocol, port);
            logger.warn(
                    CONFIG_USE_RANDOM_PORT, "", "", "Use random available port(" + port + ") for protocol " + protocol);
        }
    }

    @Transient
    public Runnable getDestroyRunner() {
        return this::unexport;
    }
}<|MERGE_RESOLUTION|>--- conflicted
+++ resolved
@@ -306,9 +306,6 @@
         serviceMetadata.generateServiceKey();
     }
 
-    /**
-     * Service服务暴露
-     */
     @Override
     public void export(RegisterTypeEnum registerType) {
         if (this.exported) {
@@ -465,7 +462,7 @@
 
     private void checkAndUpdateSubConfigs() {
 
-        // 组装聚合配置
+        // Use default configs defined explicitly with global scope
         completeCompoundConfigs();
 
         checkProtocol();
@@ -479,7 +476,7 @@
         if (!isOnlyInJvm()) {
             checkRegistry();
         }
-        // 不存在对应的服务
+
         if (StringUtils.isEmpty(interfaceName)) {
             throw new IllegalStateException("<dubbo:service interface=\"\" /> interface not allow null!");
         }
@@ -607,7 +604,6 @@
     }
 
     private void doExportUrlsFor1Protocol(
-            // 获取当前的协议名称，没有协议名称默认使用dubbo
             ProtocolConfig protocolConfig, List<URL> registryURLs, RegisterTypeEnum registerType) {
         Map<String, String> map = buildAttributes(protocolConfig);
 
@@ -675,17 +671,11 @@
 
     private Map<String, String> buildAttributes(ProtocolConfig protocolConfig) {
 
-<<<<<<< HEAD
-        Map<String, String> map = new HashMap<String, String>();
-        // 注明provider身份
-=======
         Map<String, String> map = new HashMap<>();
->>>>>>> f4b0b139
         map.put(SIDE_KEY, PROVIDER_SIDE);
 
-        // 添加运行时参数
+        // append params with basic configs,
         ServiceConfig.appendRuntimeParameters(map);
-        // 添加各种配置属性
         AbstractConfig.appendParameters(map, getApplication());
         AbstractConfig.appendParameters(map, getModule());
         // remove 'default.' prefix for configs from ProviderConfig
@@ -694,7 +684,7 @@
         AbstractConfig.appendParameters(map, protocolConfig);
         AbstractConfig.appendParameters(map, this);
 
-        // 将method添加到map集合中
+        // append params with method configs,
         if (CollectionUtils.isNotEmpty(getMethods())) {
             getMethods().forEach(method -> appendParametersWithMethod(method, map));
         }
@@ -727,9 +717,8 @@
         if (ConfigUtils.isEmpty(token) && provider != null) {
             token = provider.getToken();
         }
-        // token校验
+
         if (!ConfigUtils.isEmpty(token)) {
-			// true或者default生成一个UUID，否则使用指定的token
             if (ConfigUtils.isDefault(token)) {
                 map.put(TOKEN_KEY, UUID.randomUUID().toString());
             } else {
@@ -863,15 +852,15 @@
 
     private void exportUrl(URL url, List<URL> registryURLs, RegisterTypeEnum registerType) {
         String scope = url.getParameter(SCOPE_KEY);
-		// 如果是scope为none，不进行暴露
+        // don't export when none is configured
         if (!SCOPE_NONE.equalsIgnoreCase(scope)) {
 
-			// 如果是本地暴露，进行本地暴露
+            // export to local if the config is not remote (export to remote only when config is remote)
             if (!SCOPE_REMOTE.equalsIgnoreCase(scope)) {
                 exportLocal(url);
             }
 
-            // 如果是远端暴露，进行远端暴露
+            // export to remote if the config is not local (export to local only when config is local)
             if (!SCOPE_LOCAL.equalsIgnoreCase(scope)) {
                 // export to extra protocol is used in remote export
                 String extProtocol = url.getParameter(EXT_PROTOCOL, "");
@@ -932,7 +921,7 @@
                     url = url.putAttribute(MONITOR_KEY, monitorUrl);
                 }
 
-                // 因为重新构建了url，所以
+                // For providers, this is used to enable custom proxy to generate invoker
                 String proxy = url.getParameter(PROXY_KEY);
                 if (StringUtils.isNotEmpty(proxy)) {
                     registryURL = registryURL.addParameter(PROXY_KEY, proxy);
@@ -990,7 +979,6 @@
         URL local = URLBuilder.from(url)
                 .setProtocol(LOCAL_PROTOCOL)
                 .setHost(LOCALHOST_VALUE)
-				// 本地暴露不需要端口
                 .setPort(0)
                 .build();
         local = local.setScopeModel(getScopeModel()).setServiceModel(providerModel);
