--- conflicted
+++ resolved
@@ -913,16 +913,9 @@
     private void registerServiceInstance() {
         try {
             registered = true;
-<<<<<<< HEAD
-            MetricsEventBus.post(RegistryEvent.toRegisterEvent(applicationModel),
-                    () -> {
+
                         ServiceInstanceMetadataUtils.registerMetadataAndInstance(applicationModel);
-                        return null;
-                    }
-            );
-=======
-            ServiceInstanceMetadataUtils.registerMetadataAndInstance(applicationModel);
->>>>>>> a442d50c
+
         } catch (Exception e) {
             logger.error(CONFIG_REGISTER_INSTANCE_ERROR, "configuration server disconnected", "", "Register instance error.", e);
         }
