/*
 * Licensed to the Apache Software Foundation (ASF) under one or more
 * contributor license agreements.  See the NOTICE file distributed with
 * this work for additional information regarding copyright ownership.
 * The ASF licenses this file to You under the Apache License, Version 2.0
 * (the "License"); you may not use this file except in compliance with
 * the License.  You may obtain a copy of the License at
 *
 *     http://www.apache.org/licenses/LICENSE-2.0
 *
 * Unless required by applicable law or agreed to in writing, software
 * distributed under the License is distributed on an "AS IS" BASIS,
 * WITHOUT WARRANTIES OR CONDITIONS OF ANY KIND, either express or implied.
 * See the License for the specific language governing permissions and
 * limitations under the License.
 */
package org.apache.dubbo.common.extension;

import org.apache.dubbo.common.Extension;
import org.apache.dubbo.common.URL;
import org.apache.dubbo.common.aot.NativeDetector;
import org.apache.dubbo.common.beans.support.InstantiationStrategy;
import org.apache.dubbo.common.compact.Dubbo2ActivateUtils;
import org.apache.dubbo.common.compact.Dubbo2CompactUtils;
import org.apache.dubbo.common.context.Lifecycle;
import org.apache.dubbo.common.extension.support.ActivateComparator;
import org.apache.dubbo.common.extension.support.WrapperComparator;
import org.apache.dubbo.common.lang.Prioritized;
import org.apache.dubbo.common.logger.ErrorTypeAwareLogger;
import org.apache.dubbo.common.logger.LoggerFactory;
import org.apache.dubbo.common.resource.Disposable;
import org.apache.dubbo.common.utils.ArrayUtils;
import org.apache.dubbo.common.utils.ClassLoaderResourceLoader;
import org.apache.dubbo.common.utils.ClassUtils;
import org.apache.dubbo.common.utils.CollectionUtils;
import org.apache.dubbo.common.utils.ConcurrentHashSet;
import org.apache.dubbo.common.utils.ConfigUtils;
import org.apache.dubbo.common.utils.Holder;
import org.apache.dubbo.common.utils.ReflectUtils;
import org.apache.dubbo.common.utils.StringUtils;
import org.apache.dubbo.rpc.model.ApplicationModel;
import org.apache.dubbo.rpc.model.FrameworkModel;
import org.apache.dubbo.rpc.model.ModuleModel;
import org.apache.dubbo.rpc.model.ScopeModel;
import org.apache.dubbo.rpc.model.ScopeModelAccessor;
import org.apache.dubbo.rpc.model.ScopeModelAware;

import java.io.BufferedReader;
import java.io.IOException;
import java.io.InputStream;
import java.io.InputStreamReader;
import java.lang.annotation.Annotation;
import java.lang.ref.SoftReference;
import java.lang.reflect.Constructor;
import java.lang.reflect.Method;
import java.lang.reflect.Modifier;
import java.nio.charset.StandardCharsets;
import java.util.ArrayList;
import java.util.Arrays;
import java.util.Collections;
import java.util.Enumeration;
import java.util.HashMap;
import java.util.HashSet;
import java.util.LinkedHashMap;
import java.util.LinkedHashSet;
import java.util.LinkedList;
import java.util.List;
import java.util.Map;
import java.util.Objects;
import java.util.Properties;
import java.util.ServiceLoader;
import java.util.Set;
import java.util.TreeMap;
import java.util.TreeSet;
import java.util.concurrent.ConcurrentHashMap;
import java.util.concurrent.ConcurrentMap;
import java.util.concurrent.atomic.AtomicBoolean;
import java.util.concurrent.locks.ReentrantLock;
import java.util.regex.Pattern;
import java.util.stream.Collectors;

import static java.util.Arrays.asList;
import static java.util.ServiceLoader.load;
import static java.util.stream.StreamSupport.stream;
import static org.apache.dubbo.common.constants.CommonConstants.COMMA_SPLIT_PATTERN;
import static org.apache.dubbo.common.constants.CommonConstants.DEFAULT_KEY;
import static org.apache.dubbo.common.constants.CommonConstants.REMOVE_VALUE_PREFIX;
import static org.apache.dubbo.common.constants.LoggerCodeConstants.COMMON_ERROR_LOAD_EXTENSION;
import static org.apache.dubbo.common.constants.LoggerCodeConstants.CONFIG_FAILED_LOAD_ENV_VARIABLE;

/**
 * {@link org.apache.dubbo.rpc.model.ApplicationModel}, {@code DubboBootstrap} and this class are
 * 加载扩展点的核心
 * 自动注入依赖扩展点
 * 自动使用Wrapper对扩展点进行包装
 * 默认的扩展点是一个Adaptive实例
 * @see <a href="http://java.sun.com/j2se/1.5.0/docs/guide/jar/jar.html#Service%20Provider">Service Provider in Java 5</a>
 * @see org.apache.dubbo.common.extension.SPI
 * @see org.apache.dubbo.common.extension.Adaptive
 * @see org.apache.dubbo.common.extension.Activate
 */
public class ExtensionLoader<T> {

    private static final ErrorTypeAwareLogger logger = LoggerFactory.getErrorTypeAwareLogger(ExtensionLoader.class);

    private static final Pattern NAME_SEPARATOR = Pattern.compile("\\s*[,]+\\s*");
    private static final String SPECIAL_SPI_PROPERTIES = "special_spi.properties";
    /**
     * 扩展实现类集合
     * key: 扩展实现类
     * value: 扩展对象
     */
    private final ConcurrentMap<Class<?>, Object> extensionInstances = new ConcurrentHashMap<>(64);

    private final Class<?> type;
    /**
     * 对象工厂
     * 用于调用{@link ExtensionLoader#injectExtension(Object)}方法，向扩展对象注入依赖属性
     * 例如：StubProxyFactoryWrapper中有protocol属性
     */
    private final ExtensionInjector injector;
    /**
     * 缓存扩展类和扩展名的映射
     * 通过{@link ExtensionLoader#loadExtensionClasses()}方法加载
     */
    private final ConcurrentMap<Class<?>, String> cachedNames = new ConcurrentHashMap<>();
<<<<<<< HEAD
    /**
     * 缓存的扩展实现类集合
     * 不包含如下两种类型：
     * 1. 自适应扩展实现类，例如：AdaptiveExtensionFactory
     * 2. 带唯一参数为扩展接口的构造方法实现类，或者说扩展Wrapper实现类，例如ProtocolFilterWrapper
     * 扩展Wrapper实现类，会添加到{@link ExtensionLoader#cachedWrapperClasses}中
     */
=======

    private final ReentrantLock loadExtensionClassesLock = new ReentrantLock();
>>>>>>> f4b0b139
    private final Holder<Map<String, Class<?>>> cachedClasses = new Holder<>();
    /**
     * 扩展名称与@Activate的映射
     */
    private final Map<String, Object> cachedActivates = Collections.synchronizedMap(new LinkedHashMap<>());
    private final Map<String, Set<String>> cachedActivateGroups = Collections.synchronizedMap(new LinkedHashMap<>());

    private final Map<String, String[][]> cachedActivateValues = Collections.synchronizedMap(new LinkedHashMap<>());
    /**
     * 缓存的扩展对象集合
     * key: 扩展名称
     * value: 扩展对象
     * 例如：key: protocol value: DubboProtocol
     * 通过{@link ExtensionLoader#loadExtensionClasses()}方法加载
     */
    private final ConcurrentMap<String, Holder<Object>> cachedInstances = new ConcurrentHashMap<>();
    /**
     * 缓存@Adaptive扩展对象
     */
    private final Holder<Object> cachedAdaptiveInstance = new Holder<>();
    /**
     * 缓存@Adaptive扩展对象的类
     */
    private volatile Class<?> cachedAdaptiveClass = null;
    /**
     * 缓存的默认扩展名称
     */
    private String cachedDefaultName;
    /**
     * 创建{@link ExtensionLoader#cachedAdaptiveInstance}时发生的异常
     */
    private volatile Throwable createAdaptiveInstanceError;
    /**
     * 扩展的Wrapper实现集合
     * 带唯一参数为扩展接口的构造方法的实现类
     * 通过{@link ExtensionLoader#loadExtensionClasses()}方法加载
     */
    private Set<Class<?>> cachedWrapperClasses;
    /**
     * 扩展名称与加载时发生的异常集合
     * key: 扩展名称
     * value: 扩展加载时的异常
     */
    private final Map<String, IllegalStateException> exceptions = new ConcurrentHashMap<>();

    private static volatile LoadingStrategy[] strategies = loadLoadingStrategies();

    private static final Map<String, String> specialSPILoadingStrategyMap = getSpecialSPILoadingStrategyMap();

    private static SoftReference<Map<java.net.URL, List<String>>> urlListMapCache =
            new SoftReference<>(new ConcurrentHashMap<>());

    private static final List<String> ignoredInjectMethodsDesc = getIgnoredInjectMethodsDesc();

    /**
     * Record all unacceptable exceptions when using SPI
     */
    private final Set<String> unacceptableExceptions = new ConcurrentHashSet<>();

    private final ExtensionDirector extensionDirector;
    private final List<ExtensionPostProcessor> extensionPostProcessors;
    private InstantiationStrategy instantiationStrategy;
    private final ActivateComparator activateComparator;
    private final ScopeModel scopeModel;
    private final AtomicBoolean destroyed = new AtomicBoolean();

    public static void setLoadingStrategies(LoadingStrategy... strategies) {
        if (ArrayUtils.isNotEmpty(strategies)) {
            ExtensionLoader.strategies = strategies;
        }
    }

    /**
     * Load all {@link Prioritized prioritized} {@link LoadingStrategy Loading Strategies} via {@link ServiceLoader}
     *
     * @return non-null
     * @since 2.7.7
     */
    private static LoadingStrategy[] loadLoadingStrategies() {
        return stream(load(LoadingStrategy.class).spliterator(), false).sorted().toArray(LoadingStrategy[]::new);
    }

    /**
     * some spi are implements by dubbo framework only and scan multi classloaders resources may cause
     * application startup very slow
     *
     * @return
     */
    private static Map<String, String> getSpecialSPILoadingStrategyMap() {
        Map map = new ConcurrentHashMap<>();
        Properties properties = loadProperties(ExtensionLoader.class.getClassLoader(), SPECIAL_SPI_PROPERTIES);
        map.putAll(properties);
        return map;
    }

    /**
     * Get all {@link LoadingStrategy Loading Strategies}
     *
     * @return non-null
     * @see LoadingStrategy
     * @see Prioritized
     * @since 2.7.7
     */
    public static List<LoadingStrategy> getLoadingStrategies() {
        return asList(strategies);
    }

    private static List<String> getIgnoredInjectMethodsDesc() {
        List<String> ignoreInjectMethodsDesc = new ArrayList<>();
        Arrays.stream(ScopeModelAware.class.getMethods())
                .map(ReflectUtils::getDesc)
                .forEach(ignoreInjectMethodsDesc::add);
        Arrays.stream(ExtensionAccessorAware.class.getMethods())
                .map(ReflectUtils::getDesc)
                .forEach(ignoreInjectMethodsDesc::add);
        return ignoreInjectMethodsDesc;
    }

    ExtensionLoader(Class<?> type, ExtensionDirector extensionDirector, ScopeModel scopeModel) {
        this.type = type;
        this.extensionDirector = extensionDirector;
        this.extensionPostProcessors = extensionDirector.getExtensionPostProcessors();
        initInstantiationStrategy();
        this.injector = (type == ExtensionInjector.class
                ? null
                : extensionDirector.getExtensionLoader(ExtensionInjector.class).getAdaptiveExtension());
        this.activateComparator = new ActivateComparator(extensionDirector);
        this.scopeModel = scopeModel;
    }

    private void initInstantiationStrategy() {
        instantiationStrategy = extensionPostProcessors.stream()
                .filter(extensionPostProcessor -> extensionPostProcessor instanceof ScopeModelAccessor)
                .map(extensionPostProcessor -> new InstantiationStrategy((ScopeModelAccessor) extensionPostProcessor))
                .findFirst()
                .orElse(new InstantiationStrategy());
    }

    /**
     * 获取指定接口类型的扩展加载器
     * @see ApplicationModel#getExtensionDirector()
     * @see FrameworkModel#getExtensionDirector()
     * @see ModuleModel#getExtensionDirector()
     * @see ExtensionDirector#getExtensionLoader(java.lang.Class)
     * @deprecated get extension loader from extension director of some module.
     */
    @Deprecated
    public static <T> ExtensionLoader<T> getExtensionLoader(Class<T> type) {
        return ApplicationModel.defaultModel().getDefaultModule().getExtensionLoader(type);
    }

    @Deprecated
    public static void resetExtensionLoader(Class type) {}

    public void destroy() {
        if (!destroyed.compareAndSet(false, true)) {
            return;
        }
        // destroy raw extension instance
        extensionInstances.forEach((type, instance) -> {
            if (instance instanceof Disposable) {
                Disposable disposable = (Disposable) instance;
                try {
                    disposable.destroy();
                } catch (Exception e) {
                    logger.error(COMMON_ERROR_LOAD_EXTENSION, "", "", "Error destroying extension " + disposable, e);
                }
            }
        });
        extensionInstances.clear();

        // destroy wrapped extension instance
        for (Holder<Object> holder : cachedInstances.values()) {
            Object wrappedInstance = holder.get();
            if (wrappedInstance instanceof Disposable) {
                Disposable disposable = (Disposable) wrappedInstance;
                try {
                    disposable.destroy();
                } catch (Exception e) {
                    logger.error(COMMON_ERROR_LOAD_EXTENSION, "", "", "Error destroying extension " + disposable, e);
                }
            }
        }
        cachedInstances.clear();
    }

    private void checkDestroyed() {
        if (destroyed.get()) {
            throw new IllegalStateException("ExtensionLoader is destroyed: " + type);
        }
    }
    private static ClassLoader findClassLoader() {
		// 获取ExtensionLoader的类加载器
        return ClassUtils.getClassLoader(ExtensionLoader.class);
	}

	/**
	 * 根据指定的扩展加载器实例，获取扩展名称
	 */
	public String getExtensionName(T extensionInstance) {
		return getExtensionName(extensionInstance.getClass());
	}

    public String getExtensionName(Class<?> extensionClass) {
        getExtensionClasses(); // load class
		// 获取所有的扩展类，如果还没有开始加载扩展类，就进行一次全量加载
		getExtensionClasses();
        return cachedNames.get(extensionClass);
    }

	/**
	 * 调用getActivateExtension()获取group=null的使用@Activate注解的扩展类
     * @param url url
     * @param key url parameter key which used to get extension point names
     * @return extension list which are activated.
     * @see #getActivateExtension(org.apache.dubbo.common.URL, String, String)
     */
    public List<T> getActivateExtension(URL url, String key) {
        return getActivateExtension(url, key, null);
    }

	/**
	 * 调用getActivateExtension()获取group=null，有多个扩展点名称的带有@Activate注解的扩展类
     * @param url    url
     * @param values extension point names
     * @return extension list which are activated
     * @see #getActivateExtension(org.apache.dubbo.common.URL, String[], String)
     */
    public List<T> getActivateExtension(URL url, String[] values) {
        return getActivateExtension(url, values, null);
    }

	/**
	 * 调用getActivateExtension()获取有多个扩展点名称的带有@Activate注解的扩展类
	 * 一个扩展点名称，通过分隔符分离成数组
     * @param url   url
     * @param key   url parameter key which used to get extension point names
     * @param group group
     * @return extension list which are activated.
     * @see #getActivateExtension(org.apache.dubbo.common.URL, String[], String)
     */
    public List<T> getActivateExtension(URL url, String key, String group) {
		// 获取URL中存储的扩展点的名称
        String value = url.getParameter(key);
        return getActivateExtension(url, StringUtils.isEmpty(value) ? null : COMMA_SPLIT_PATTERN.split(value), group);
    }

	/**
	 * 获取指定扩展点名称，使用@Activate注解的扩展类对象
     * @param url    url
     * @param values extension point names
     * @param group  group
     * @return extension list which are activated
     * @see org.apache.dubbo.common.extension.Activate
     */
    @SuppressWarnings("deprecation")
    public List<T> getActivateExtension(URL url, String[] values, String group) {
        checkDestroyed();
        // solve the bug of using @SPI's wrapper method to report a null pointer exception.
        Map<Class<?>, T> activateExtensionsMap = new TreeMap<>(activateComparator);
        List<String> names = values == null
                ? new ArrayList<>(0)
                : Arrays.stream(values).map(StringUtils::trim).collect(Collectors.toList());
        Set<String> namesSet = new HashSet<>(names);
        if (!namesSet.contains(REMOVE_VALUE_PREFIX + DEFAULT_KEY)) {
            if (cachedActivateGroups.size() == 0) {
                synchronized (cachedActivateGroups) {
                    // cache all extensions
                    if (cachedActivateGroups.size() == 0) {
                        // 获取加载的extensionClasses，使用注解的也在此过程中放入到了各自的集合中
                        getExtensionClasses();
                        // 遍历cachedActivates
                        for (Map.Entry<String, Object> entry : cachedActivates.entrySet()) {
                            String name = entry.getKey();
                            Object activate = entry.getValue();

                            String[] activateGroup, activateValue;
                            // 因为存在两种注解，会分别进行判断
                            if (activate instanceof Activate) {
                                activateGroup = ((Activate) activate).group();
                                activateValue = ((Activate) activate).value();
                            } else if (Dubbo2CompactUtils.isEnabled()
                                    && Dubbo2ActivateUtils.isActivateLoaded()
                                    && Dubbo2ActivateUtils.getActivateClass().isAssignableFrom(activate.getClass())) {
                                activateGroup = Dubbo2ActivateUtils.getGroup((Annotation) activate);
                                activateValue = Dubbo2ActivateUtils.getValue((Annotation) activate);
                            } else {
                                continue;
                            }
                            cachedActivateGroups.put(name, new HashSet<>(Arrays.asList(activateGroup)));

                            String[][] keyPairs = new String[activateValue.length][];
                            for (int i = 0; i < activateValue.length; i++) {
                                if (activateValue[i].contains(":")) {
                                    keyPairs[i] = new String[2];
                                    String[] arr = activateValue[i].split(":");
                                    keyPairs[i][0] = arr[0];
                                    keyPairs[i][1] = arr[1];
                                } else {
                                    keyPairs[i] = new String[1];
                                    keyPairs[i][0] = activateValue[i];
                                }
                            }
                            cachedActivateValues.put(name, keyPairs);
                        }
                    }
                }
            }

            // group名称匹配
            cachedActivateGroups.forEach((name, activateGroup) -> {
                if (isMatchGroup(group, activateGroup)
                        // 名称匹配
                        && !namesSet.contains(name)
                        && !namesSet.contains(REMOVE_VALUE_PREFIX + name)
                        // 扩展是否生效
                        && isActive(cachedActivateValues.get(name), url)) {

                    activateExtensionsMap.put(getExtensionClass(name), getExtension(name));
                }
            });
        }

        if (namesSet.contains(DEFAULT_KEY)) {
            // will affect order
            // `ext1,default,ext2` means ext1 will happens before all of the default extensions while ext2 will after
            // them
            ArrayList<T> extensionsResult = new ArrayList<>(activateExtensionsMap.size() + names.size());
            for (String name : names) {
                if (name.startsWith(REMOVE_VALUE_PREFIX) || namesSet.contains(REMOVE_VALUE_PREFIX + name)) {
                    continue;
                }
                if (DEFAULT_KEY.equals(name)) {
                    extensionsResult.addAll(activateExtensionsMap.values());
                    continue;
                }
                if (containsExtension(name)) {
                    extensionsResult.add(getExtension(name));
                }
            }
            return extensionsResult;
        } else {
            // add extensions, will be sorted by its order
            for (String name : names) {
                if (name.startsWith(REMOVE_VALUE_PREFIX) || namesSet.contains(REMOVE_VALUE_PREFIX + name)) {
                    continue;
                }
                if (DEFAULT_KEY.equals(name)) {
                    continue;
                }
                if (containsExtension(name)) {
                    activateExtensionsMap.put(getExtensionClass(name), getExtension(name));
                }
            }
            return new ArrayList<>(activateExtensionsMap.values());
        }
    }

    public List<T> getActivateExtensions() {
        checkDestroyed();
        List<T> activateExtensions = new ArrayList<>();
        TreeMap<Class<?>, T> activateExtensionsMap = new TreeMap<>(activateComparator);
        getExtensionClasses();
        for (Map.Entry<String, Object> entry : cachedActivates.entrySet()) {
            String name = entry.getKey();
            Object activate = entry.getValue();
            if (!(activate instanceof Activate)) {
                continue;
            }
            activateExtensionsMap.put(getExtensionClass(name), getExtension(name));
        }
        if (!activateExtensionsMap.isEmpty()) {
            activateExtensions.addAll(activateExtensionsMap.values());
        }

        return activateExtensions;
    }

    private boolean isMatchGroup(String group, Set<String> groups) {
        if (StringUtils.isEmpty(group)) {
            return true;
        }
        if (CollectionUtils.isNotEmpty(groups)) {
            return groups.contains(group);
        }
        return false;
    }

    /**
     * 判断扩展是否生效
     */
    private boolean isActive(String[][] keyPairs, URL url) {
        // 如果@Activate注解value没有赋值，代表注解是生效的
        if (keyPairs.length == 0) {
            return true;
        }
        // 遍历找到URL中是否存在参数@Activate.value，并且参数值非空
        for (String[] keyPair : keyPairs) {
            // @Active(value="key1:value1, key2:value2")
            String key;
            String keyValue = null;
            if (keyPair.length > 1) {
                key = keyPair[0];
                keyValue = keyPair[1];
            } else {
                key = keyPair[0];
            }

            String realValue = url.getParameter(key);
            if (StringUtils.isEmpty(realValue)) {
                realValue = url.getAnyMethodParameter(key);
            }
            if ((keyValue != null && keyValue.equals(realValue))
                    || (keyValue == null && ConfigUtils.isNotEmpty(realValue))) {
                return true;
            }
        }
        return false;
    }

	/**
	 * 获取已经加载的扩展类对象，可能会返回null
	 * 此方法不会触发扩展类的加载，有就是有，没有就是没有
     * @see #getExtension(String)
     */
    @SuppressWarnings("unchecked")
    public T getLoadedExtension(String name) {
        checkDestroyed();
        if (StringUtils.isEmpty(name)) {
            throw new IllegalArgumentException("Extension name == null");
        }
        Holder<Object> holder = getOrCreateHolder(name);
        return (T) holder.get();
    }

    /**
     * 获取或者创建存储扩展类实例的Holder
     */
    private Holder<Object> getOrCreateHolder(String name) {
        // 先从缓存中获取
        Holder<Object> holder = cachedInstances.get(name);
        if (holder == null) {
            // 如果没有找到，创建一个默认的Holder
            cachedInstances.putIfAbsent(name, new Holder<>());
            holder = cachedInstances.get(name);
        }
        return holder;
    }

	/**
	 * 获取已经加载扩展类实例的集合
	 * 为了获取所有的扩展类对象，通常调用getSupportedExtensions()方法
	 * 此方法和getSupportedExtensions()方法类似
     * @see #getSupportedExtensions()
     */
    public Set<String> getLoadedExtensions() {
        return Collections.unmodifiableSet(new TreeSet<>(cachedInstances.keySet()));
    }

    @SuppressWarnings("unchecked")
    public List<T> getLoadedExtensionInstances() {
        checkDestroyed();
        List<T> instances = new ArrayList<>();
        cachedInstances.values().forEach(holder -> instances.add((T) holder.get()));
        return instances;
    }

    /**
     * 使用指定的名称获取扩展类
     * 没有找到指定扩展名称，会抛出异常
     * @throws IllegalStateException If the specified extension is not found.
     */
    public T getExtension(String name) {
        T extension = getExtension(name, true);
        if (extension == null) {
            throw new IllegalArgumentException("Not find extension: " + name);
        }
        return extension;
    }

    @SuppressWarnings("unchecked")
    public T getExtension(String name, boolean wrap) {
        checkDestroyed();
        if (StringUtils.isEmpty(name)) {
            throw new IllegalArgumentException("Extension name == null");
        }
        if ("true".equals(name)) {
			// 获取默认的扩展类
            return getDefaultExtension();
        }
        String cacheKey = name;
        if (!wrap) {
            cacheKey += "_origin";
        }
        // 获取或者创建Holder
        final Holder<Object> holder = getOrCreateHolder(cacheKey);
        Object instance = holder.get();
        if (instance == null) {
            synchronized (holder) {
                instance = holder.get();
                if (instance == null) {
                    // 如果holder不存在，代表是新创建的holder，我们为这个holder生成一个真实值
                    instance = createExtension(name, wrap);
                    holder.set(instance);
                }
            }
        }
        return (T) instance;
    }

    /**
     * 配置默认扩展类的情况下，返回默认扩展类对象
     * 没有配置默认扩展类对象，返回null
     * @param name the name of extension
     * @return non-null
     */
    public T getOrDefaultExtension(String name) {
        return containsExtension(name) ? getExtension(name) : getDefaultExtension();
    }

    /**
     * Return default extension, return <code>null</code> if it's not configured.
     */
    public T getDefaultExtension() {
		// 获取所有的扩展
        getExtensionClasses();
        if (StringUtils.isBlank(cachedDefaultName) || "true".equals(cachedDefaultName)) {
            return null;
		}
		// 获取默认的缓存扩展名称
        return getExtension(cachedDefaultName);
    }

    /**
     * 是否包含指定的扩展名称
     * 从extensionClass中获取
     */
    public boolean hasExtension(String name) {
        checkDestroyed();
        if (StringUtils.isEmpty(name)) {
            throw new IllegalArgumentException("Extension name == null");
        }
        Class<?> c = this.getExtensionClass(name);
        return c != null;
    }

    /**
     * 获取目前支持的所有的扩展名称
     */
    public Set<String> getSupportedExtensions() {
        checkDestroyed();
        Map<String, Class<?>> classes = getExtensionClasses();
        return Collections.unmodifiableSet(new TreeSet<>(classes.keySet()));
    }

    public Set<T> getSupportedExtensionInstances() {
        checkDestroyed();
        List<T> instances = new LinkedList<>();
        Set<String> supportedExtensions = getSupportedExtensions();
        if (CollectionUtils.isNotEmpty(supportedExtensions)) {
            for (String name : supportedExtensions) {
                instances.add(getExtension(name));
            }
        }
        // sort the Prioritized instances
        instances.sort(Prioritized.COMPARATOR);
        return new LinkedHashSet<>(instances);
    }

	/**
	 * 获取默认的扩展名称
	 * 如果没有配置，返回null
     */
    public String getDefaultExtensionName() {
        getExtensionClasses();
        return cachedDefaultName;
    }

	/**
	 * 添加一个扩展
     * @param name  extension name
     * @param clazz extension class
     * @throws IllegalStateException when extension with the same name has already been registered.
     */
    public void addExtension(String name, Class<?> clazz) {
        checkDestroyed();
        // 首先看是否需要全量加载扩展类
        getExtensionClasses(); // load classes
		// 添加的扩展类型，必须是当前扩展加载器的子类或者同种类型
        if (!type.isAssignableFrom(clazz)) {
            throw new IllegalStateException("Input type " + clazz + " doesn't implement the Extension " + type);
        }
        // 加载的扩展类不能是接口
        if (clazz.isInterface()) {
            throw new IllegalStateException("Input type " + clazz + " can't be interface!");
        }
        // 扩展类没有使用@Adaptive注解的情况下，进行添加
        if (!clazz.isAnnotationPresent(Adaptive.class)) {
            if (StringUtils.isBlank(name)) {
                throw new IllegalStateException("Extension name is blank (Extension " + type + ")!");
			}
			// 如果已经加载，则会抛出异常
            if (cachedClasses.get().containsKey(name)) {
                throw new IllegalStateException("Extension name " + name + " already exists (Extension " + type + ")!");
            }
            // 如果没有加载，放入到缓存中
            // 放入到扩展类-扩展名称缓存中
            cachedNames.put(clazz, name);
			// 放入到扩展名称-扩展类缓存中
            cachedClasses.get().put(name, clazz);
		} else {
			// 如果当前扩展加载器已经缓存一个使用@Adaptive注解的类，抛出异常
            if (cachedAdaptiveClass != null) {
                throw new IllegalStateException("Adaptive Extension already exists (Extension " + type + ")!");
			}
			// 如果当前扩展加载器没有缓存使用@Adaptive注解的类，缓存添加的扩展类
            cachedAdaptiveClass = clazz;
        }
    }

	/**
	 * 替换已经存在的扩展类
	 * 已经废弃
     * @param name  extension name
     * @param clazz extension class
     * @throws IllegalStateException when extension to be placed doesn't exist
     * @deprecated not recommended any longer, and use only when test
     */
    @Deprecated
    public void replaceExtension(String name, Class<?> clazz) {
        checkDestroyed();
        getExtensionClasses(); // load classes

        if (!type.isAssignableFrom(clazz)) {
            throw new IllegalStateException("Input type " + clazz + " doesn't implement Extension " + type);
        }
        if (clazz.isInterface()) {
            throw new IllegalStateException("Input type " + clazz + " can't be interface!");
        }

        if (!clazz.isAnnotationPresent(Adaptive.class)) {
            if (StringUtils.isBlank(name)) {
                throw new IllegalStateException("Extension name is blank (Extension " + type + ")!");
            }
            if (!cachedClasses.get().containsKey(name)) {
                throw new IllegalStateException("Extension name " + name + " doesn't exist (Extension " + type + ")!");
            }

            cachedNames.put(clazz, name);
            cachedClasses.get().put(name, clazz);
            cachedInstances.remove(name);
        } else {
            if (cachedAdaptiveClass == null) {
                throw new IllegalStateException("Adaptive Extension doesn't exist (Extension " + type + ")!");
            }

            cachedAdaptiveClass = clazz;
            cachedAdaptiveInstance.set(null);
        }
    }

    /**
     * 取使用@Adaptive注解的扩展类实例
     */
    @SuppressWarnings("unchecked")
    public T getAdaptiveExtension() {
        checkDestroyed();
        // 判断缓存中是否有实例
        Object instance = cachedAdaptiveInstance.get();
        if (instance == null) {
            // 抛出在创建createAdaptiveInstance时发生的异常
            if (createAdaptiveInstanceError != null) {
                throw new IllegalStateException(
                        "Failed to create adaptive instance: " + createAdaptiveInstanceError.toString(),
                        createAdaptiveInstanceError);
            }
            // 加持双重校验锁，创建使用@Adaptice注解的实例，并设置为缓存对象
            synchronized (cachedAdaptiveInstance) {
                instance = cachedAdaptiveInstance.get();
                if (instance == null) {
                    try {
                        instance = createAdaptiveExtension();
                        cachedAdaptiveInstance.set(instance);
                    } catch (Throwable t) {
                        createAdaptiveInstanceError = t;
                        throw new IllegalStateException("Failed to create adaptive instance: " + t.toString(), t);
                    }
                }
            }
        }

        return (T) instance;
    }

    /**
     * 查找指定扩展名称，是否发生了异常
     */
    private IllegalStateException findException(String name) {
        StringBuilder buf = new StringBuilder("No such extension " + type.getName() + " by name " + name);

        int i = 1;
        // 从加载时发生的异常中，看是否能获取对应名称的异常
        for (Map.Entry<String, IllegalStateException> entry : exceptions.entrySet()) {
            if (entry.getKey().toLowerCase().startsWith(name.toLowerCase())) {
                if (i == 1) {
                    buf.append(", possible causes: ");
                }
                buf.append("\r\n(");
                buf.append(i++);
                buf.append(") ");
                buf.append(entry.getKey());
                buf.append(":\r\n");
                buf.append(StringUtils.toString(entry.getValue()));
            }
        }

        if (i == 1) {
            buf.append(", no related exception was found, please check whether related SPI module is missing.");
        }
        return new IllegalStateException(buf.toString());
    }

    /**
     * 创建扩展类对象
     */
    @SuppressWarnings("unchecked")
    private T createExtension(String name, boolean wrap) {
        // 从全部扩展中获取指定扩展名称的扩展类
        Class<?> clazz = getExtensionClasses().get(name);
        if (clazz == null || unacceptableExceptions.contains(name)) {
            // 校验，并抛出异常
            throw findException(name);
        }
        try {
            // 根据扩展类，从缓存中获取扩展类的对象实例
            T instance = (T) extensionInstances.get(clazz);
            if (instance == null) {
                // 如果实例不存在，则创建一个实例
                extensionInstances.putIfAbsent(clazz, createExtensionInstance(clazz));
                instance = (T) extensionInstances.get(clazz);
                instance = postProcessBeforeInitialization(instance, name);
                // 注入扩展类依赖的属性
                injectExtension(instance);
                instance = postProcessAfterInitialization(instance, name);
            }

            if (wrap) {
                // 获取使用Wrapper包装的扩展类集合
                List<Class<?>> wrapperClassesList = new ArrayList<>();
                if (cachedWrapperClasses != null) {
                    wrapperClassesList.addAll(cachedWrapperClasses);
                    wrapperClassesList.sort(WrapperComparator.COMPARATOR);
                    Collections.reverse(wrapperClassesList);
                }

                if (CollectionUtils.isNotEmpty(wrapperClassesList)) {
                    for (Class<?> wrapperClass : wrapperClassesList) {
                        Wrapper wrapper = wrapperClass.getAnnotation(Wrapper.class);
                        boolean match = (wrapper == null)
                                || ((ArrayUtils.isEmpty(wrapper.matches())
                                                || ArrayUtils.contains(wrapper.matches(), name))
                                        && !ArrayUtils.contains(wrapper.mismatches(), name));
                        if (match) {
                            // 注入Wrapper对象实例
                            instance = injectExtension(
                                    (T) wrapperClass.getConstructor(type).newInstance(instance));
                            instance = postProcessAfterInitialization(instance, name);
                        }
                    }
                }
            }

            // Warning: After an instance of Lifecycle is wrapped by cachedWrapperClasses, it may not still be Lifecycle
            // instance, this application may not invoke the lifecycle.initialize hook.
            // 返回创建的扩展类对象
            initExtension(instance);
            return instance;
        } catch (Throwable t) {
            throw new IllegalStateException(
                    "Extension instance (name: " + name + ", class: " + type + ") couldn't be instantiated: "
                            + t.getMessage(),
                    t);
        }
    }

    private Object createExtensionInstance(Class<?> type) throws ReflectiveOperationException {
        return instantiationStrategy.instantiate(type);
    }

    @SuppressWarnings("unchecked")
    private T postProcessBeforeInitialization(T instance, String name) throws Exception {
        if (extensionPostProcessors != null) {
            for (ExtensionPostProcessor processor : extensionPostProcessors) {
                instance = (T) processor.postProcessBeforeInitialization(instance, name);
            }
        }
        return instance;
    }

    @SuppressWarnings("unchecked")
    private T postProcessAfterInitialization(T instance, String name) throws Exception {
        if (instance instanceof ExtensionAccessorAware) {
            ((ExtensionAccessorAware) instance).setExtensionAccessor(extensionDirector);
        }
        if (extensionPostProcessors != null) {
            for (ExtensionPostProcessor processor : extensionPostProcessors) {
                instance = (T) processor.postProcessAfterInitialization(instance, name);
            }
        }
        return instance;
    }

    private boolean containsExtension(String name) {
        return getExtensionClasses().containsKey(name);
    }

    /**
     * 注入依赖的属性
     */
    private T injectExtension(T instance) {
        if (injector == null) {
            return instance;
        }

        try {
            for (Method method : instance.getClass().getMethods()) {
                if (!isSetter(method)) {
                    continue;
                }
                /**
                 * Check {@link DisableInject} to see if we need auto-injection for this property
                 */
                // 如果扩展属于无需注入类型，不进行注入
                if (method.isAnnotationPresent(DisableInject.class)) {
                    continue;
                }

                // When spiXXX implements ScopeModelAware, ExtensionAccessorAware,
                // the setXXX of ScopeModelAware and ExtensionAccessorAware does not need to be injected
                // 既不是setter方法，也没有使用@DisableInject注解
                // 获取方法的第一个参数类型
                if (method.getDeclaringClass() == ScopeModelAware.class) {
                    continue;
                }
                if (instance instanceof ScopeModelAware || instance instanceof ExtensionAccessorAware) {
                    if (ignoredInjectMethodsDesc.contains(ReflectUtils.getDesc(method))) {
                        continue;
                    }
                }

                Class<?> pt = method.getParameterTypes()[0];
                if (ReflectUtils.isPrimitives(pt)) {
                    continue;
                }
                // 如果第一个参数类型是原始类型
                try {
                    // 获取这个方法需要setter的属性
                    String property = getSetterProperty(method);
                    // 获取属性对象
                    Object object = injector.getInstance(pt, property);
                    // 设置属性值
                    if (object != null) {
                        method.invoke(instance, object);
                    }
                } catch (Exception e) {
                    logger.error(
                            COMMON_ERROR_LOAD_EXTENSION,
                            "",
                            "",
                            "Failed to inject via method " + method.getName() + " of interface " + type.getName() + ": "
                                    + e.getMessage(),
                            e);
                }
            }
        } catch (Exception e) {
            logger.error(COMMON_ERROR_LOAD_EXTENSION, "", "", e.getMessage(), e);
        }
        return instance;
    }

    private void initExtension(T instance) {
        if (instance instanceof Lifecycle) {
            Lifecycle lifecycle = (Lifecycle) instance;
            lifecycle.initialize();
        }
    }

    /**
     * get properties name for setter, for instance: setVersion, return "version"
     * <p>
     * return "", if setter name with length less than 3
     */
    private String getSetterProperty(Method method) {
        return method.getName().length() > 3
                ? method.getName().substring(3, 4).toLowerCase()
                        + method.getName().substring(4)
                : "";
    }

    /**
     * return true if and only if:
     * <p>
     * 1, public
     * <p>
     * 2, name starts with "set"
     * <p>
     * 3, only has one parameter
     */
    private boolean isSetter(Method method) {
        return method.getName().startsWith("set")
                && method.getParameterTypes().length == 1
                && Modifier.isPublic(method.getModifiers());
    }

    /**
     * 获取指定扩展名称的扩展类类型
     */
    private Class<?> getExtensionClass(String name) {
        if (type == null) {
            throw new IllegalArgumentException("Extension type == null");
        }
        if (name == null) {
            throw new IllegalArgumentException("Extension name == null");
        }
        return getExtensionClasses().get(name);
    }

    /**
     * 获取或加载所有的扩展类
     */
    private Map<String, Class<?>> getExtensionClasses() {
        // 首先获取缓存的扩展类集合
        Map<String, Class<?>> classes = cachedClasses.get();
        if (classes == null) {
            loadExtensionClassesLock.lock();
            try {
                classes = cachedClasses.get();
                // 如果没有对应的缓存，加持双重校验锁的情况下，进行重新加载
                if (classes == null) {
                    try {
                        classes = loadExtensionClasses();
                    } catch (InterruptedException e) {
                        logger.error(
                                COMMON_ERROR_LOAD_EXTENSION,
                                "",
                                "",
                                "Exception occurred when loading extension class (interface: " + type + ")",
                                e);
                        throw new IllegalStateException(
                                "Exception occurred when loading extension class (interface: " + type + ")", e);
                    }
                    cachedClasses.set(classes);
                }
            } finally {
                loadExtensionClassesLock.unlock();
            }
        }
        return classes;
    }

    /**
     * 在getExtensionClasses()中已经加锁
     */
    @SuppressWarnings("deprecation")
    private Map<String, Class<?>> loadExtensionClasses() throws InterruptedException {
        checkDestroyed();
        cacheDefaultExtensionName();

        Map<String, Class<?>> extensionClasses = new HashMap<>();
        // 扫描下面三个路径
        for (LoadingStrategy strategy : strategies) {
            loadDirectory(extensionClasses, strategy, type.getName());

            // compatible with old ExtensionFactory
            if (this.type == ExtensionInjector.class) {
                loadDirectory(extensionClasses, strategy, ExtensionFactory.class.getName());
            }
        }

        return extensionClasses;
    }

    private void loadDirectory(Map<String, Class<?>> extensionClasses, LoadingStrategy strategy, String type)
            throws InterruptedException {
        loadDirectoryInternal(extensionClasses, strategy, type);
        if (Dubbo2CompactUtils.isEnabled()) {
            try {
                String oldType = type.replace("org.apache", "com.alibaba");
                if (oldType.equals(type)) {
                    return;
                }
                // if class not found,skip try to load resources
                ClassUtils.forName(oldType);
                loadDirectoryInternal(extensionClasses, strategy, oldType);
            } catch (ClassNotFoundException classNotFoundException) {

            }
        }
    }

    /**
     * 存默认的扩展名称
     */
    private void cacheDefaultExtensionName() {
        // 扩展类必须使用@SPI注解
        final SPI defaultAnnotation = type.getAnnotation(SPI.class);
        if (defaultAnnotation == null) {
            return;
        }
        // 获取@SPI注解中的名称
        String value = defaultAnnotation.value();
        if ((value = value.trim()).length() > 0) {
            String[] names = NAME_SEPARATOR.split(value);
            if (names.length > 1) {
                throw new IllegalStateException("More than 1 default extension name on extension " + type.getName()
                        + ": " + Arrays.toString(names));
			}
			// 只允许有一个名称
            if (names.length == 1) {
                cachedDefaultName = names[0];
            }
        }
    }

    /**
     * 从指定目录加载扩展类
     */
    private void loadDirectoryInternal(
            Map<String, Class<?>> extensionClasses, LoadingStrategy loadingStrategy, String type)
            throws InterruptedException {
        String fileName = loadingStrategy.directory() + type;
        try {
            List<ClassLoader> classLoadersToLoad = new LinkedList<>();

            // 在当前环境能找到类加载器的情况下，使用当前环境的类加载器
            if (loadingStrategy.preferExtensionClassLoader()) {
                ClassLoader extensionLoaderClassLoader = ExtensionLoader.class.getClassLoader();
                if (ClassLoader.getSystemClassLoader() != extensionLoaderClassLoader) {
                    classLoadersToLoad.add(extensionLoaderClassLoader);
                }
            }

            if (specialSPILoadingStrategyMap.containsKey(type)) {
                String internalDirectoryType = specialSPILoadingStrategyMap.get(type);
                // skip to load spi when name don't match
                if (!LoadingStrategy.ALL.equals(internalDirectoryType)
                        && !internalDirectoryType.equals(loadingStrategy.getName())) {
                    return;
                }
                classLoadersToLoad.clear();
                classLoadersToLoad.add(ExtensionLoader.class.getClassLoader());
            } else {
                // load from scope model
                Set<ClassLoader> classLoaders = scopeModel.getClassLoaders();

                if (CollectionUtils.isEmpty(classLoaders)) {
                    Enumeration<java.net.URL> resources = ClassLoader.getSystemResources(fileName);
                    if (resources != null) {
                        while (resources.hasMoreElements()) {
                            loadResource(
                                    extensionClasses,
                                    null,
                                    resources.nextElement(),
                                    loadingStrategy.overridden(),
                                    loadingStrategy.includedPackages(),
                                    loadingStrategy.excludedPackages(),
                                    loadingStrategy.onlyExtensionClassLoaderPackages());
                        }
                    }
                } else {
                    classLoadersToLoad.addAll(classLoaders);
                }
            }

            Map<ClassLoader, Set<java.net.URL>> resources =
                    ClassLoaderResourceLoader.loadResources(fileName, classLoadersToLoad);
            resources.forEach(((classLoader, urls) -> {
                loadFromClass(
                        extensionClasses,
                        loadingStrategy.overridden(),
                        urls,
                        classLoader,
                        loadingStrategy.includedPackages(),
                        loadingStrategy.excludedPackages(),
                        loadingStrategy.onlyExtensionClassLoaderPackages());
            }));
        } catch (InterruptedException e) {
            throw e;
        } catch (Throwable t) {
            logger.error(
                    COMMON_ERROR_LOAD_EXTENSION,
                    "",
                    "",
                    "Exception occurred when loading extension class (interface: " + type + ", description file: "
                            + fileName + ").",
                    t);
        }
    }

    private void loadFromClass(
            Map<String, Class<?>> extensionClasses,
            boolean overridden,
            Set<java.net.URL> urls,
            ClassLoader classLoader,
            String[] includedPackages,
            String[] excludedPackages,
            String[] onlyExtensionClassLoaderPackages) {
        if (CollectionUtils.isNotEmpty(urls)) {
            for (java.net.URL url : urls) {
                loadResource(
                        extensionClasses,
                        classLoader,
                        url,
                        overridden,
                        includedPackages,
                        excludedPackages,
                        onlyExtensionClassLoaderPackages);
            }
        }
    }

    /**
     * 加载每个地址路径的资源
     */
    private void loadResource(
            Map<String, Class<?>> extensionClasses,
            ClassLoader classLoader,
            java.net.URL resourceURL,
            boolean overridden,
            String[] includedPackages,
            String[] excludedPackages,
            String[] onlyExtensionClassLoaderPackages) {
        try {
            List<String> newContentList = getResourceContent(resourceURL);
            String clazz;
            for (String line : newContentList) {
                try {
                    String name = null;
                    int i = line.indexOf('=');
                    if (i > 0) {
                        name = line.substring(0, i).trim();
                        clazz = line.substring(i + 1).trim();
                    } else {
                        clazz = line;
                    }
                    if (StringUtils.isNotEmpty(clazz)
                            && !isExcluded(clazz, excludedPackages)
                            && isIncluded(clazz, includedPackages)
                            && !isExcludedByClassLoader(clazz, classLoader, onlyExtensionClassLoaderPackages)) {

                        loadClass(
                                classLoader,
                                extensionClasses,
                                resourceURL,
                                Class.forName(clazz, true, classLoader),
                                name,
                                overridden);
                    }
                } catch (Throwable t) {
                    IllegalStateException e = new IllegalStateException(
                            "Failed to load extension class (interface: " + type + ", class line: " + line + ") in "
                                    + resourceURL + ", cause: " + t.getMessage(),
                            t);
                    exceptions.put(line, e);
                }
            }
        } catch (Throwable t) {
            logger.error(
                    COMMON_ERROR_LOAD_EXTENSION,
                    "",
                    "",
                    "Exception occurred when loading extension class (interface: " + type + ", class file: "
                            + resourceURL + ") in " + resourceURL,
                    t);
        }
    }

    private List<String> getResourceContent(java.net.URL resourceURL) throws IOException {
        Map<java.net.URL, List<String>> urlListMap = urlListMapCache.get();
        if (urlListMap == null) {
            synchronized (ExtensionLoader.class) {
                if ((urlListMap = urlListMapCache.get()) == null) {
                    urlListMap = new ConcurrentHashMap<>();
                    urlListMapCache = new SoftReference<>(urlListMap);
                }
            }
        }

        List<String> contentList = urlListMap.computeIfAbsent(resourceURL, key -> {
            List<String> newContentList = new ArrayList<>();

            try (BufferedReader reader =
                    new BufferedReader(new InputStreamReader(resourceURL.openStream(), StandardCharsets.UTF_8))) {
                String line;
                while ((line = reader.readLine()) != null) {
                    final int ci = line.indexOf('#');
                    if (ci >= 0) {
                        line = line.substring(0, ci);
                    }
                    line = line.trim();
                    if (line.length() > 0) {
                        newContentList.add(line);
                    }
                }
            } catch (IOException e) {
                throw new RuntimeException(e.getMessage(), e);
            }
            return newContentList;
        });
        return contentList;
    }

    private boolean isIncluded(String className, String... includedPackages) {
        if (includedPackages != null && includedPackages.length > 0) {
            for (String includedPackage : includedPackages) {
                if (className.startsWith(includedPackage + ".")) {
                    // one match, return true
                    return true;
                }
            }
            // none matcher match, return false
            return false;
        }
        // matcher is empty, return true
        return true;
    }

    private boolean isExcluded(String className, String... excludedPackages) {
        if (excludedPackages != null) {
            for (String excludePackage : excludedPackages) {
                if (className.startsWith(excludePackage + ".")) {
                    return true;
                }
            }
        }
        return false;
    }

    private boolean isExcludedByClassLoader(
            String className, ClassLoader classLoader, String... onlyExtensionClassLoaderPackages) {
        if (onlyExtensionClassLoaderPackages != null) {
            for (String excludePackage : onlyExtensionClassLoaderPackages) {
                if (className.startsWith(excludePackage + ".")) {
                    // if target classLoader is not ExtensionLoader's classLoader should be excluded
                    return !Objects.equals(ExtensionLoader.class.getClassLoader(), classLoader);
                }
            }
        }
        return false;
    }

    /**
     * 加载指定的类
     */
    private void loadClass(
            ClassLoader classLoader,
            Map<String, Class<?>> extensionClasses,
            java.net.URL resourceURL,
            Class<?> clazz,
            String name,
            boolean overridden) {
        // 判断当前类加载器加载的是不是和类加载器加载过得是不是子父关系或者相同Class类型
        if (!type.isAssignableFrom(clazz)) {
            throw new IllegalStateException(
                    "Error occurred when loading extension class (interface: " + type + ", class line: "
                            + clazz.getName() + "), class " + clazz.getName() + " is not subtype of interface.");
        }

        boolean isActive = loadClassIfActive(classLoader, clazz);

        if (!isActive) {
            return;
        }
        // 如果使用了@Adaptive，往cachedAdaptiveClass中写一份缓存
        if (clazz.isAnnotationPresent(Adaptive.class)) {
            cacheAdaptiveClass(clazz, overridden);
        } else if (isWrapperClass(clazz)) {
            // 或是使用Wrapper类型进行了包装
            cacheWrapperClass(clazz);
        } else {
            // 既没有使用@Adaptive注解，也没有使用Wrapper进行包装
            // 获取指定加载类型的默认构造方法
            // 如果没有指定的扩展类名称，使用注解里的value或者类的名称
            if (StringUtils.isEmpty(name)) {
                name = findAnnotationName(clazz);
                if (name.length() == 0) {
                    throw new IllegalStateException("No such extension name for the class " + clazz.getName()
                            + " in the config " + resourceURL);
                }
            }
            // 使用","分割name，因为可能存在一行记录多个类
            String[] names = NAME_SEPARATOR.split(name);
            // 有类需要加载
            if (ArrayUtils.isNotEmpty(names)) {
                // 缓存使用@Activate注解的扩展
                cacheActivateClass(clazz, names[0]);
                for (String n : names) {
                    // 缓存扩展类和扩展名称集合
                    cacheName(clazz, n);
                    // 缓存扩展名称和扩展类的集合
                    saveInExtensionClass(extensionClasses, clazz, n, overridden);
                }
            }
        }
    }

    private boolean loadClassIfActive(ClassLoader classLoader, Class<?> clazz) {
        Activate activate = clazz.getAnnotation(Activate.class);

        if (activate == null) {
            return true;
        }
        String[] onClass = null;

        if (activate instanceof Activate) {
            onClass = ((Activate) activate).onClass();
        } else if (Dubbo2CompactUtils.isEnabled()
                && Dubbo2ActivateUtils.isActivateLoaded()
                && Dubbo2ActivateUtils.getActivateClass().isAssignableFrom(activate.getClass())) {
            onClass = Dubbo2ActivateUtils.getOnClass(activate);
        }

        boolean isActive = true;

        if (null != onClass && onClass.length > 0) {
            isActive = Arrays.stream(onClass)
                    .filter(StringUtils::isNotBlank)
                    .allMatch(className -> ClassUtils.isPresent(className, classLoader));
        }
        return isActive;
    }

	/**
	 * 缓存扩展类-扩展名称
     */
    private void cacheName(Class<?> clazz, String name) {
        if (!cachedNames.containsKey(clazz)) {
            cachedNames.put(clazz, name);
        }
    }

	/**
	 * 将扩展名称和扩展类放入到extensionClasses中
     */
    private void saveInExtensionClass(
            Map<String, Class<?>> extensionClasses, Class<?> clazz, String name, boolean overridden) {
        Class<?> c = extensionClasses.get(name);
        if (c == null || overridden) {
            extensionClasses.put(name, clazz);
        } else if (c != clazz) {
            // duplicate implementation is unacceptable
            unacceptableExceptions.add(name);
            String duplicateMsg = "Duplicate extension " + type.getName() + " name " + name + " on " + c.getName()
                    + " and " + clazz.getName();
            logger.error(COMMON_ERROR_LOAD_EXTENSION, "", "", duplicateMsg);
            throw new IllegalStateException(duplicateMsg);
        }
    }

	/**
	 * 缓存使用@Activate注解的类
     */
    @SuppressWarnings("deprecation")
    private void cacheActivateClass(Class<?> clazz, String name) {
		// 判断类不是有@Activate注解
        Activate activate = clazz.getAnnotation(Activate.class);
        if (activate != null) {
			// 使用@Activate注解，放入到扩展名称-@Activate集合中
            cachedActivates.put(name, activate);
        } else if (Dubbo2CompactUtils.isEnabled() && Dubbo2ActivateUtils.isActivateLoaded()) {
            // 兼容旧版本的@Activate注解
            Annotation oldActivate = clazz.getAnnotation(Dubbo2ActivateUtils.getActivateClass());
            if (oldActivate != null) {
                cachedActivates.put(name, oldActivate);
            }
        }
    }

	/**
	 * 缓存使用@Adaptive注解的扩展类
     */
    private void cacheAdaptiveClass(Class<?> clazz, boolean overridden) {
        if (cachedAdaptiveClass == null || overridden) {
            cachedAdaptiveClass = clazz;
        } else if (!cachedAdaptiveClass.equals(clazz)) {
            throw new IllegalStateException(
                    "More than 1 adaptive class found: " + cachedAdaptiveClass.getName() + ", " + clazz.getName());
        }
    }

	/**
	 * 缓存使用Wrapper包装的扩展类
	 * 比如: ProtocolFilterWrapper, ProtocalListenerWrapper
     */
    private void cacheWrapperClass(Class<?> clazz) {
        if (cachedWrapperClasses == null) {
            cachedWrapperClasses = new ConcurrentHashSet<>();
        }
        cachedWrapperClasses.add(clazz);
    }

	/**
	 * 判断指定类是不是Wrapper类
     */
    protected boolean isWrapperClass(Class<?> clazz) {
        // 如果这个类，拥有一个指定加载类型为唯一参数的构造方法，就证明是一个wrapper
        Constructor<?>[] constructors = clazz.getConstructors();
        for (Constructor<?> constructor : constructors) {
            if (constructor.getParameterTypes().length == 1 && constructor.getParameterTypes()[0] == type) {
                return true;
            }
        }
        return false;
    }

    /**
     * 获取注解的名称
     */
    @SuppressWarnings("deprecation")
    private String findAnnotationName(Class<?> clazz) {
        // 如果使用extension注解，并且注解中给出了value的值
        Extension extension = clazz.getAnnotation(Extension.class);
        if (extension != null) {
            return extension.value();
        }
        // 获取类的简单名称
        String name = clazz.getSimpleName();
        // 如果类名是以指定的类型结尾的
        if (name.endsWith(type.getSimpleName())) {
            // 就取指定类型前面的部分
            name = name.substring(0, name.length() - type.getSimpleName().length());
        }
        // 使用小写
        return name.toLowerCase();
    }

    /**
     * 创建使用@Adaptive注解的扩展类对象
     */
    @SuppressWarnings("unchecked")
    private T createAdaptiveExtension() {
        try {
            T instance = (T) getAdaptiveExtensionClass().newInstance();
            instance = postProcessBeforeInitialization(instance, null);
            // 注入对应扩展类的属性
            injectExtension(instance);
            instance = postProcessAfterInitialization(instance, null);
            initExtension(instance);
            return instance;
        } catch (Exception e) {
            throw new IllegalStateException(
                    "Can't create adaptive extension " + type + ", cause: " + e.getMessage(), e);
        }
    }

    /**
     * 获取使用@Adaptive注解的扩展类
     */
    private Class<?> getAdaptiveExtensionClass() {
        getExtensionClasses();
        if (cachedAdaptiveClass != null) {
            return cachedAdaptiveClass;
        }
        // 如果没有缓存，则创建一个使用@Adaptive注解的扩展类
        return cachedAdaptiveClass = createAdaptiveExtensionClass();
    }

    /**
     * 创建一个使用@Adaptive注解的扩展类
     */
    private Class<?> createAdaptiveExtensionClass() {
        // 生成@Adaptive注解代码的字符串
        ClassLoader classLoader = type.getClassLoader();
        try {
            if (NativeDetector.inNativeImage()) {
                return classLoader.loadClass(type.getName() + "$Adaptive");
            }
        } catch (Throwable ignore) {

        }
        String code = new AdaptiveClassCodeGenerator(type, cachedDefaultName).generate();
        org.apache.dubbo.common.compiler.Compiler compiler = extensionDirector
                .getExtensionLoader(org.apache.dubbo.common.compiler.Compiler.class)
                .getAdaptiveExtension();
        // 编译这段代码
        return compiler.compile(type, code, classLoader);
    }

    @Override
    public String toString() {
        return this.getClass().getName() + "[" + type.getName() + "]";
    }

    private static Properties loadProperties(ClassLoader classLoader, String resourceName) {
        Properties properties = new Properties();
        if (classLoader != null) {
            try {
                Enumeration<java.net.URL> resources = classLoader.getResources(resourceName);
                while (resources.hasMoreElements()) {
                    java.net.URL url = resources.nextElement();
                    Properties props = loadFromUrl(url);
                    for (Map.Entry<Object, Object> entry : props.entrySet()) {
                        String key = entry.getKey().toString();
                        if (properties.containsKey(key)) {
                            continue;
                        }
                        properties.put(key, entry.getValue().toString());
                    }
                }
            } catch (IOException ex) {
                logger.error(CONFIG_FAILED_LOAD_ENV_VARIABLE, "", "", "load properties failed.", ex);
            }
        }

        return properties;
    }

    private static Properties loadFromUrl(java.net.URL url) {
        Properties properties = new Properties();
        InputStream is = null;
        try {
            is = url.openStream();
            properties.load(is);
        } catch (IOException e) {
            // ignore
        } finally {
            if (is != null) {
                try {
                    is.close();
                } catch (IOException e) {
                    // ignore
                }
            }
        }
        return properties;
    }
}<|MERGE_RESOLUTION|>--- conflicted
+++ resolved
@@ -90,10 +90,17 @@
 
 /**
  * {@link org.apache.dubbo.rpc.model.ApplicationModel}, {@code DubboBootstrap} and this class are
- * 加载扩展点的核心
- * 自动注入依赖扩展点
- * 自动使用Wrapper对扩展点进行包装
- * 默认的扩展点是一个Adaptive实例
+ * at present designed to be singleton or static (by itself totally static or uses some static fields).
+ * So the instances returned from them are of process or classloader scope. If you want to support
+ * multiple dubbo servers in a single process, you may need to refactor these three classes.
+ * <p>
+ * Load dubbo extensions
+ * <ul>
+ * <li>auto inject dependency extension </li>
+ * <li>auto wrap extension in wrapper </li>
+ * <li>default extension is an adaptive instance</li>
+ * </ul>
+ *
  * @see <a href="http://java.sun.com/j2se/1.5.0/docs/guide/jar/jar.html#Service%20Provider">Service Provider in Java 5</a>
  * @see org.apache.dubbo.common.extension.SPI
  * @see org.apache.dubbo.common.extension.Adaptive
@@ -105,80 +112,29 @@
 
     private static final Pattern NAME_SEPARATOR = Pattern.compile("\\s*[,]+\\s*");
     private static final String SPECIAL_SPI_PROPERTIES = "special_spi.properties";
-    /**
-     * 扩展实现类集合
-     * key: 扩展实现类
-     * value: 扩展对象
-     */
+
     private final ConcurrentMap<Class<?>, Object> extensionInstances = new ConcurrentHashMap<>(64);
 
     private final Class<?> type;
-    /**
-     * 对象工厂
-     * 用于调用{@link ExtensionLoader#injectExtension(Object)}方法，向扩展对象注入依赖属性
-     * 例如：StubProxyFactoryWrapper中有protocol属性
-     */
+
     private final ExtensionInjector injector;
-    /**
-     * 缓存扩展类和扩展名的映射
-     * 通过{@link ExtensionLoader#loadExtensionClasses()}方法加载
-     */
+
     private final ConcurrentMap<Class<?>, String> cachedNames = new ConcurrentHashMap<>();
-<<<<<<< HEAD
-    /**
-     * 缓存的扩展实现类集合
-     * 不包含如下两种类型：
-     * 1. 自适应扩展实现类，例如：AdaptiveExtensionFactory
-     * 2. 带唯一参数为扩展接口的构造方法实现类，或者说扩展Wrapper实现类，例如ProtocolFilterWrapper
-     * 扩展Wrapper实现类，会添加到{@link ExtensionLoader#cachedWrapperClasses}中
-     */
-=======
 
     private final ReentrantLock loadExtensionClassesLock = new ReentrantLock();
->>>>>>> f4b0b139
     private final Holder<Map<String, Class<?>>> cachedClasses = new Holder<>();
-    /**
-     * 扩展名称与@Activate的映射
-     */
+
     private final Map<String, Object> cachedActivates = Collections.synchronizedMap(new LinkedHashMap<>());
     private final Map<String, Set<String>> cachedActivateGroups = Collections.synchronizedMap(new LinkedHashMap<>());
-
     private final Map<String, String[][]> cachedActivateValues = Collections.synchronizedMap(new LinkedHashMap<>());
-    /**
-     * 缓存的扩展对象集合
-     * key: 扩展名称
-     * value: 扩展对象
-     * 例如：key: protocol value: DubboProtocol
-     * 通过{@link ExtensionLoader#loadExtensionClasses()}方法加载
-     */
     private final ConcurrentMap<String, Holder<Object>> cachedInstances = new ConcurrentHashMap<>();
-    /**
-     * 缓存@Adaptive扩展对象
-     */
     private final Holder<Object> cachedAdaptiveInstance = new Holder<>();
-    /**
-     * 缓存@Adaptive扩展对象的类
-     */
     private volatile Class<?> cachedAdaptiveClass = null;
-    /**
-     * 缓存的默认扩展名称
-     */
     private String cachedDefaultName;
-    /**
-     * 创建{@link ExtensionLoader#cachedAdaptiveInstance}时发生的异常
-     */
     private volatile Throwable createAdaptiveInstanceError;
-    /**
-     * 扩展的Wrapper实现集合
-     * 带唯一参数为扩展接口的构造方法的实现类
-     * 通过{@link ExtensionLoader#loadExtensionClasses()}方法加载
-     */
+
     private Set<Class<?>> cachedWrapperClasses;
-    /**
-     * 扩展名称与加载时发生的异常集合
-     * key: 扩展名称
-     * value: 扩展加载时的异常
-     */
+
     private final Map<String, IllegalStateException> exceptions = new ConcurrentHashMap<>();
 
     private static volatile LoadingStrategy[] strategies = loadLoadingStrategies();
@@ -275,7 +231,6 @@
     }
 
     /**
-     * 获取指定接口类型的扩展加载器
      * @see ApplicationModel#getExtensionDirector()
      * @see FrameworkModel#getExtensionDirector()
      * @see ModuleModel#getExtensionDirector()
@@ -327,27 +282,19 @@
             throw new IllegalStateException("ExtensionLoader is destroyed: " + type);
         }
     }
-    private static ClassLoader findClassLoader() {
-		// 获取ExtensionLoader的类加载器
-        return ClassUtils.getClassLoader(ExtensionLoader.class);
-	}
-
-	/**
-	 * 根据指定的扩展加载器实例，获取扩展名称
-	 */
-	public String getExtensionName(T extensionInstance) {
-		return getExtensionName(extensionInstance.getClass());
-	}
+
+    public String getExtensionName(T extensionInstance) {
+        return getExtensionName(extensionInstance.getClass());
+    }
 
     public String getExtensionName(Class<?> extensionClass) {
         getExtensionClasses(); // load class
-		// 获取所有的扩展类，如果还没有开始加载扩展类，就进行一次全量加载
-		getExtensionClasses();
         return cachedNames.get(extensionClass);
     }
 
-	/**
-	 * 调用getActivateExtension()获取group=null的使用@Activate注解的扩展类
+    /**
+     * This is equivalent to {@code getActivateExtension(url, key, null)}
+     *
      * @param url url
      * @param key url parameter key which used to get extension point names
      * @return extension list which are activated.
@@ -357,8 +304,9 @@
         return getActivateExtension(url, key, null);
     }
 
-	/**
-	 * 调用getActivateExtension()获取group=null，有多个扩展点名称的带有@Activate注解的扩展类
+    /**
+     * This is equivalent to {@code getActivateExtension(url, values, null)}
+     *
      * @param url    url
      * @param values extension point names
      * @return extension list which are activated
@@ -368,9 +316,9 @@
         return getActivateExtension(url, values, null);
     }
 
-	/**
-	 * 调用getActivateExtension()获取有多个扩展点名称的带有@Activate注解的扩展类
-	 * 一个扩展点名称，通过分隔符分离成数组
+    /**
+     * This is equivalent to {@code getActivateExtension(url, url.getParameter(key).split(","), null)}
+     *
      * @param url   url
      * @param key   url parameter key which used to get extension point names
      * @param group group
@@ -378,13 +326,13 @@
      * @see #getActivateExtension(org.apache.dubbo.common.URL, String[], String)
      */
     public List<T> getActivateExtension(URL url, String key, String group) {
-		// 获取URL中存储的扩展点的名称
         String value = url.getParameter(key);
         return getActivateExtension(url, StringUtils.isEmpty(value) ? null : COMMA_SPLIT_PATTERN.split(value), group);
     }
 
-	/**
-	 * 获取指定扩展点名称，使用@Activate注解的扩展类对象
+    /**
+     * Get activate extensions.
+     *
      * @param url    url
      * @param values extension point names
      * @param group  group
@@ -405,15 +353,13 @@
                 synchronized (cachedActivateGroups) {
                     // cache all extensions
                     if (cachedActivateGroups.size() == 0) {
-                        // 获取加载的extensionClasses，使用注解的也在此过程中放入到了各自的集合中
                         getExtensionClasses();
-                        // 遍历cachedActivates
                         for (Map.Entry<String, Object> entry : cachedActivates.entrySet()) {
                             String name = entry.getKey();
                             Object activate = entry.getValue();
 
                             String[] activateGroup, activateValue;
-                            // 因为存在两种注解，会分别进行判断
+
                             if (activate instanceof Activate) {
                                 activateGroup = ((Activate) activate).group();
                                 activateValue = ((Activate) activate).value();
@@ -426,7 +372,6 @@
                                 continue;
                             }
                             cachedActivateGroups.put(name, new HashSet<>(Arrays.asList(activateGroup)));
-
                             String[][] keyPairs = new String[activateValue.length][];
                             for (int i = 0; i < activateValue.length; i++) {
                                 if (activateValue[i].contains(":")) {
@@ -445,13 +390,11 @@
                 }
             }
 
-            // group名称匹配
+            // traverse all cached extensions
             cachedActivateGroups.forEach((name, activateGroup) -> {
                 if (isMatchGroup(group, activateGroup)
-                        // 名称匹配
                         && !namesSet.contains(name)
                         && !namesSet.contains(REMOVE_VALUE_PREFIX + name)
-                        // 扩展是否生效
                         && isActive(cachedActivateValues.get(name), url)) {
 
                     activateExtensionsMap.put(getExtensionClass(name), getExtension(name));
@@ -524,15 +467,10 @@
         return false;
     }
 
-    /**
-     * 判断扩展是否生效
-     */
     private boolean isActive(String[][] keyPairs, URL url) {
-        // 如果@Activate注解value没有赋值，代表注解是生效的
         if (keyPairs.length == 0) {
             return true;
         }
-        // 遍历找到URL中是否存在参数@Activate.value，并且参数值非空
         for (String[] keyPair : keyPairs) {
             // @Active(value="key1:value1, key2:value2")
             String key;
@@ -556,9 +494,12 @@
         return false;
     }
 
-	/**
-	 * 获取已经加载的扩展类对象，可能会返回null
-	 * 此方法不会触发扩展类的加载，有就是有，没有就是没有
+    /**
+     * Get extension's instance. Return <code>null</code> if extension is not found or is not initialized. Pls. note
+     * that this method will not trigger extension load.
+     * <p>
+     * In order to trigger extension load, call {@link #getExtension(String)} instead.
+     *
      * @see #getExtension(String)
      */
     @SuppressWarnings("unchecked")
@@ -571,24 +512,20 @@
         return (T) holder.get();
     }
 
-    /**
-     * 获取或者创建存储扩展类实例的Holder
-     */
     private Holder<Object> getOrCreateHolder(String name) {
-        // 先从缓存中获取
         Holder<Object> holder = cachedInstances.get(name);
         if (holder == null) {
-            // 如果没有找到，创建一个默认的Holder
             cachedInstances.putIfAbsent(name, new Holder<>());
             holder = cachedInstances.get(name);
         }
         return holder;
     }
 
-	/**
-	 * 获取已经加载扩展类实例的集合
-	 * 为了获取所有的扩展类对象，通常调用getSupportedExtensions()方法
-	 * 此方法和getSupportedExtensions()方法类似
+    /**
+     * Return the list of extensions which are already loaded.
+     * <p>
+     * Usually {@link #getSupportedExtensions()} should be called in order to get all extensions.
+     *
      * @see #getSupportedExtensions()
      */
     public Set<String> getLoadedExtensions() {
@@ -604,8 +541,8 @@
     }
 
     /**
-     * 使用指定的名称获取扩展类
-     * 没有找到指定扩展名称，会抛出异常
+     * Find the extension with the given name.
+     *
      * @throws IllegalStateException If the specified extension is not found.
      */
     public T getExtension(String name) {
@@ -623,21 +560,18 @@
             throw new IllegalArgumentException("Extension name == null");
         }
         if ("true".equals(name)) {
-			// 获取默认的扩展类
             return getDefaultExtension();
         }
         String cacheKey = name;
         if (!wrap) {
             cacheKey += "_origin";
         }
-        // 获取或者创建Holder
         final Holder<Object> holder = getOrCreateHolder(cacheKey);
         Object instance = holder.get();
         if (instance == null) {
             synchronized (holder) {
                 instance = holder.get();
                 if (instance == null) {
-                    // 如果holder不存在，代表是新创建的holder，我们为这个holder生成一个真实值
                     instance = createExtension(name, wrap);
                     holder.set(instance);
                 }
@@ -647,8 +581,8 @@
     }
 
     /**
-     * 配置默认扩展类的情况下，返回默认扩展类对象
-     * 没有配置默认扩展类对象，返回null
+     * Get the extension by specified name if found, or {@link #getDefaultExtension() returns the default one}
+     *
      * @param name the name of extension
      * @return non-null
      */
@@ -660,19 +594,13 @@
      * Return default extension, return <code>null</code> if it's not configured.
      */
     public T getDefaultExtension() {
-		// 获取所有的扩展
         getExtensionClasses();
         if (StringUtils.isBlank(cachedDefaultName) || "true".equals(cachedDefaultName)) {
             return null;
-		}
-		// 获取默认的缓存扩展名称
+        }
         return getExtension(cachedDefaultName);
     }
 
-    /**
-     * 是否包含指定的扩展名称
-     * 从extensionClass中获取
-     */
     public boolean hasExtension(String name) {
         checkDestroyed();
         if (StringUtils.isEmpty(name)) {
@@ -682,9 +610,6 @@
         return c != null;
     }
 
-    /**
-     * 获取目前支持的所有的扩展名称
-     */
     public Set<String> getSupportedExtensions() {
         checkDestroyed();
         Map<String, Class<?>> classes = getExtensionClasses();
@@ -705,60 +630,54 @@
         return new LinkedHashSet<>(instances);
     }
 
-	/**
-	 * 获取默认的扩展名称
-	 * 如果没有配置，返回null
+    /**
+     * Return default extension name, return <code>null</code> if not configured.
      */
     public String getDefaultExtensionName() {
         getExtensionClasses();
         return cachedDefaultName;
     }
 
-	/**
-	 * 添加一个扩展
+    /**
+     * Register new extension via API
+     *
      * @param name  extension name
      * @param clazz extension class
      * @throws IllegalStateException when extension with the same name has already been registered.
      */
     public void addExtension(String name, Class<?> clazz) {
         checkDestroyed();
-        // 首先看是否需要全量加载扩展类
         getExtensionClasses(); // load classes
-		// 添加的扩展类型，必须是当前扩展加载器的子类或者同种类型
+
         if (!type.isAssignableFrom(clazz)) {
             throw new IllegalStateException("Input type " + clazz + " doesn't implement the Extension " + type);
         }
-        // 加载的扩展类不能是接口
         if (clazz.isInterface()) {
             throw new IllegalStateException("Input type " + clazz + " can't be interface!");
         }
-        // 扩展类没有使用@Adaptive注解的情况下，进行添加
+
         if (!clazz.isAnnotationPresent(Adaptive.class)) {
             if (StringUtils.isBlank(name)) {
                 throw new IllegalStateException("Extension name is blank (Extension " + type + ")!");
-			}
-			// 如果已经加载，则会抛出异常
+            }
             if (cachedClasses.get().containsKey(name)) {
                 throw new IllegalStateException("Extension name " + name + " already exists (Extension " + type + ")!");
             }
-            // 如果没有加载，放入到缓存中
-            // 放入到扩展类-扩展名称缓存中
+
             cachedNames.put(clazz, name);
-			// 放入到扩展名称-扩展类缓存中
             cachedClasses.get().put(name, clazz);
-		} else {
-			// 如果当前扩展加载器已经缓存一个使用@Adaptive注解的类，抛出异常
+        } else {
             if (cachedAdaptiveClass != null) {
                 throw new IllegalStateException("Adaptive Extension already exists (Extension " + type + ")!");
-			}
-			// 如果当前扩展加载器没有缓存使用@Adaptive注解的类，缓存添加的扩展类
+            }
+
             cachedAdaptiveClass = clazz;
         }
     }
 
-	/**
-	 * 替换已经存在的扩展类
-	 * 已经废弃
+    /**
+     * Replace the existing extension via API
+     *
      * @param name  extension name
      * @param clazz extension class
      * @throws IllegalStateException when extension to be placed doesn't exist
@@ -797,22 +716,17 @@
         }
     }
 
-    /**
-     * 取使用@Adaptive注解的扩展类实例
-     */
     @SuppressWarnings("unchecked")
     public T getAdaptiveExtension() {
         checkDestroyed();
-        // 判断缓存中是否有实例
         Object instance = cachedAdaptiveInstance.get();
         if (instance == null) {
-            // 抛出在创建createAdaptiveInstance时发生的异常
             if (createAdaptiveInstanceError != null) {
                 throw new IllegalStateException(
                         "Failed to create adaptive instance: " + createAdaptiveInstanceError.toString(),
                         createAdaptiveInstanceError);
             }
-            // 加持双重校验锁，创建使用@Adaptice注解的实例，并设置为缓存对象
+
             synchronized (cachedAdaptiveInstance) {
                 instance = cachedAdaptiveInstance.get();
                 if (instance == null) {
@@ -830,14 +744,10 @@
         return (T) instance;
     }
 
-    /**
-     * 查找指定扩展名称，是否发生了异常
-     */
     private IllegalStateException findException(String name) {
         StringBuilder buf = new StringBuilder("No such extension " + type.getName() + " by name " + name);
 
         int i = 1;
-        // 从加载时发生的异常中，看是否能获取对应名称的异常
         for (Map.Entry<String, IllegalStateException> entry : exceptions.entrySet()) {
             if (entry.getKey().toLowerCase().startsWith(name.toLowerCase())) {
                 if (i == 1) {
@@ -858,32 +768,23 @@
         return new IllegalStateException(buf.toString());
     }
 
-    /**
-     * 创建扩展类对象
-     */
     @SuppressWarnings("unchecked")
     private T createExtension(String name, boolean wrap) {
-        // 从全部扩展中获取指定扩展名称的扩展类
         Class<?> clazz = getExtensionClasses().get(name);
         if (clazz == null || unacceptableExceptions.contains(name)) {
-            // 校验，并抛出异常
             throw findException(name);
         }
         try {
-            // 根据扩展类，从缓存中获取扩展类的对象实例
             T instance = (T) extensionInstances.get(clazz);
             if (instance == null) {
-                // 如果实例不存在，则创建一个实例
                 extensionInstances.putIfAbsent(clazz, createExtensionInstance(clazz));
                 instance = (T) extensionInstances.get(clazz);
                 instance = postProcessBeforeInitialization(instance, name);
-                // 注入扩展类依赖的属性
                 injectExtension(instance);
                 instance = postProcessAfterInitialization(instance, name);
             }
 
             if (wrap) {
-                // 获取使用Wrapper包装的扩展类集合
                 List<Class<?>> wrapperClassesList = new ArrayList<>();
                 if (cachedWrapperClasses != null) {
                     wrapperClassesList.addAll(cachedWrapperClasses);
@@ -899,7 +800,6 @@
                                                 || ArrayUtils.contains(wrapper.matches(), name))
                                         && !ArrayUtils.contains(wrapper.mismatches(), name));
                         if (match) {
-                            // 注入Wrapper对象实例
                             instance = injectExtension(
                                     (T) wrapperClass.getConstructor(type).newInstance(instance));
                             instance = postProcessAfterInitialization(instance, name);
@@ -910,7 +810,6 @@
 
             // Warning: After an instance of Lifecycle is wrapped by cachedWrapperClasses, it may not still be Lifecycle
             // instance, this application may not invoke the lifecycle.initialize hook.
-            // 返回创建的扩展类对象
             initExtension(instance);
             return instance;
         } catch (Throwable t) {
@@ -952,9 +851,6 @@
         return getExtensionClasses().containsKey(name);
     }
 
-    /**
-     * 注入依赖的属性
-     */
     private T injectExtension(T instance) {
         if (injector == null) {
             return instance;
@@ -968,15 +864,12 @@
                 /**
                  * Check {@link DisableInject} to see if we need auto-injection for this property
                  */
-                // 如果扩展属于无需注入类型，不进行注入
                 if (method.isAnnotationPresent(DisableInject.class)) {
                     continue;
                 }
 
                 // When spiXXX implements ScopeModelAware, ExtensionAccessorAware,
                 // the setXXX of ScopeModelAware and ExtensionAccessorAware does not need to be injected
-                // 既不是setter方法，也没有使用@DisableInject注解
-                // 获取方法的第一个参数类型
                 if (method.getDeclaringClass() == ScopeModelAware.class) {
                     continue;
                 }
@@ -990,13 +883,10 @@
                 if (ReflectUtils.isPrimitives(pt)) {
                     continue;
                 }
-                // 如果第一个参数类型是原始类型
+
                 try {
-                    // 获取这个方法需要setter的属性
                     String property = getSetterProperty(method);
-                    // 获取属性对象
                     Object object = injector.getInstance(pt, property);
-                    // 设置属性值
                     if (object != null) {
                         method.invoke(instance, object);
                     }
@@ -1050,9 +940,6 @@
                 && Modifier.isPublic(method.getModifiers());
     }
 
-    /**
-     * 获取指定扩展名称的扩展类类型
-     */
     private Class<?> getExtensionClass(String name) {
         if (type == null) {
             throw new IllegalArgumentException("Extension type == null");
@@ -1063,17 +950,12 @@
         return getExtensionClasses().get(name);
     }
 
-    /**
-     * 获取或加载所有的扩展类
-     */
     private Map<String, Class<?>> getExtensionClasses() {
-        // 首先获取缓存的扩展类集合
         Map<String, Class<?>> classes = cachedClasses.get();
         if (classes == null) {
             loadExtensionClassesLock.lock();
             try {
                 classes = cachedClasses.get();
-                // 如果没有对应的缓存，加持双重校验锁的情况下，进行重新加载
                 if (classes == null) {
                     try {
                         classes = loadExtensionClasses();
@@ -1097,7 +979,7 @@
     }
 
     /**
-     * 在getExtensionClasses()中已经加锁
+     * synchronized in getExtensionClasses
      */
     @SuppressWarnings("deprecation")
     private Map<String, Class<?>> loadExtensionClasses() throws InterruptedException {
@@ -1105,7 +987,7 @@
         cacheDefaultExtensionName();
 
         Map<String, Class<?>> extensionClasses = new HashMap<>();
-        // 扫描下面三个路径
+
         for (LoadingStrategy strategy : strategies) {
             loadDirectory(extensionClasses, strategy, type.getName());
 
@@ -1137,32 +1019,27 @@
     }
 
     /**
-     * 存默认的扩展名称
+     * extract and cache default extension name if exists
      */
     private void cacheDefaultExtensionName() {
-        // 扩展类必须使用@SPI注解
         final SPI defaultAnnotation = type.getAnnotation(SPI.class);
         if (defaultAnnotation == null) {
             return;
         }
-        // 获取@SPI注解中的名称
+
         String value = defaultAnnotation.value();
         if ((value = value.trim()).length() > 0) {
             String[] names = NAME_SEPARATOR.split(value);
             if (names.length > 1) {
                 throw new IllegalStateException("More than 1 default extension name on extension " + type.getName()
                         + ": " + Arrays.toString(names));
-			}
-			// 只允许有一个名称
+            }
             if (names.length == 1) {
                 cachedDefaultName = names[0];
             }
         }
     }
 
-    /**
-     * 从指定目录加载扩展类
-     */
     private void loadDirectoryInternal(
             Map<String, Class<?>> extensionClasses, LoadingStrategy loadingStrategy, String type)
             throws InterruptedException {
@@ -1170,7 +1047,7 @@
         try {
             List<ClassLoader> classLoadersToLoad = new LinkedList<>();
 
-            // 在当前环境能找到类加载器的情况下，使用当前环境的类加载器
+            // try to load from ExtensionLoader's ClassLoader first
             if (loadingStrategy.preferExtensionClassLoader()) {
                 ClassLoader extensionLoaderClassLoader = ExtensionLoader.class.getClassLoader();
                 if (ClassLoader.getSystemClassLoader() != extensionLoaderClassLoader) {
@@ -1257,9 +1134,6 @@
         }
     }
 
-    /**
-     * 加载每个地址路径的资源
-     */
     private void loadResource(
             Map<String, Class<?>> extensionClasses,
             ClassLoader classLoader,
@@ -1387,9 +1261,6 @@
         return false;
     }
 
-    /**
-     * 加载指定的类
-     */
     private void loadClass(
             ClassLoader classLoader,
             Map<String, Class<?>> extensionClasses,
@@ -1397,7 +1268,6 @@
             Class<?> clazz,
             String name,
             boolean overridden) {
-        // 判断当前类加载器加载的是不是和类加载器加载过得是不是子父关系或者相同Class类型
         if (!type.isAssignableFrom(clazz)) {
             throw new IllegalStateException(
                     "Error occurred when loading extension class (interface: " + type + ", class line: "
@@ -1409,16 +1279,12 @@
         if (!isActive) {
             return;
         }
-        // 如果使用了@Adaptive，往cachedAdaptiveClass中写一份缓存
+
         if (clazz.isAnnotationPresent(Adaptive.class)) {
             cacheAdaptiveClass(clazz, overridden);
         } else if (isWrapperClass(clazz)) {
-            // 或是使用Wrapper类型进行了包装
             cacheWrapperClass(clazz);
         } else {
-            // 既没有使用@Adaptive注解，也没有使用Wrapper进行包装
-            // 获取指定加载类型的默认构造方法
-            // 如果没有指定的扩展类名称，使用注解里的value或者类的名称
             if (StringUtils.isEmpty(name)) {
                 name = findAnnotationName(clazz);
                 if (name.length() == 0) {
@@ -1426,16 +1292,12 @@
                             + " in the config " + resourceURL);
                 }
             }
-            // 使用","分割name，因为可能存在一行记录多个类
+
             String[] names = NAME_SEPARATOR.split(name);
-            // 有类需要加载
             if (ArrayUtils.isNotEmpty(names)) {
-                // 缓存使用@Activate注解的扩展
                 cacheActivateClass(clazz, names[0]);
                 for (String n : names) {
-                    // 缓存扩展类和扩展名称集合
                     cacheName(clazz, n);
-                    // 缓存扩展名称和扩展类的集合
                     saveInExtensionClass(extensionClasses, clazz, n, overridden);
                 }
             }
@@ -1468,8 +1330,8 @@
         return isActive;
     }
 
-	/**
-	 * 缓存扩展类-扩展名称
+    /**
+     * cache name
      */
     private void cacheName(Class<?> clazz, String name) {
         if (!cachedNames.containsKey(clazz)) {
@@ -1477,8 +1339,8 @@
         }
     }
 
-	/**
-	 * 将扩展名称和扩展类放入到extensionClasses中
+    /**
+     * put clazz in extensionClasses
      */
     private void saveInExtensionClass(
             Map<String, Class<?>> extensionClasses, Class<?> clazz, String name, boolean overridden) {
@@ -1495,18 +1357,18 @@
         }
     }
 
-	/**
-	 * 缓存使用@Activate注解的类
+    /**
+     * cache Activate class which is annotated with <code>Activate</code>
+     * <p>
+     * for compatibility, also cache class with old alibaba Activate annotation
      */
     @SuppressWarnings("deprecation")
     private void cacheActivateClass(Class<?> clazz, String name) {
-		// 判断类不是有@Activate注解
         Activate activate = clazz.getAnnotation(Activate.class);
         if (activate != null) {
-			// 使用@Activate注解，放入到扩展名称-@Activate集合中
             cachedActivates.put(name, activate);
         } else if (Dubbo2CompactUtils.isEnabled() && Dubbo2ActivateUtils.isActivateLoaded()) {
-            // 兼容旧版本的@Activate注解
+            // support com.alibaba.dubbo.common.extension.Activate
             Annotation oldActivate = clazz.getAnnotation(Dubbo2ActivateUtils.getActivateClass());
             if (oldActivate != null) {
                 cachedActivates.put(name, oldActivate);
@@ -1514,8 +1376,8 @@
         }
     }
 
-	/**
-	 * 缓存使用@Adaptive注解的扩展类
+    /**
+     * cache Adaptive class which is annotated with <code>Adaptive</code>
      */
     private void cacheAdaptiveClass(Class<?> clazz, boolean overridden) {
         if (cachedAdaptiveClass == null || overridden) {
@@ -1526,9 +1388,10 @@
         }
     }
 
-	/**
-	 * 缓存使用Wrapper包装的扩展类
-	 * 比如: ProtocolFilterWrapper, ProtocalListenerWrapper
+    /**
+     * cache wrapper class
+     * <p>
+     * like: ProtocolFilterWrapper, ProtocolListenerWrapper
      */
     private void cacheWrapperClass(Class<?> clazz) {
         if (cachedWrapperClasses == null) {
@@ -1537,11 +1400,12 @@
         cachedWrapperClasses.add(clazz);
     }
 
-	/**
-	 * 判断指定类是不是Wrapper类
+    /**
+     * test if clazz is a wrapper class
+     * <p>
+     * which has Constructor with given class type as its only argument
      */
     protected boolean isWrapperClass(Class<?> clazz) {
-        // 如果这个类，拥有一个指定加载类型为唯一参数的构造方法，就证明是一个wrapper
         Constructor<?>[] constructors = clazz.getConstructors();
         for (Constructor<?> constructor : constructors) {
             if (constructor.getParameterTypes().length == 1 && constructor.getParameterTypes()[0] == type) {
@@ -1551,36 +1415,25 @@
         return false;
     }
 
-    /**
-     * 获取注解的名称
-     */
     @SuppressWarnings("deprecation")
     private String findAnnotationName(Class<?> clazz) {
-        // 如果使用extension注解，并且注解中给出了value的值
         Extension extension = clazz.getAnnotation(Extension.class);
         if (extension != null) {
             return extension.value();
         }
-        // 获取类的简单名称
+
         String name = clazz.getSimpleName();
-        // 如果类名是以指定的类型结尾的
         if (name.endsWith(type.getSimpleName())) {
-            // 就取指定类型前面的部分
             name = name.substring(0, name.length() - type.getSimpleName().length());
         }
-        // 使用小写
         return name.toLowerCase();
     }
 
-    /**
-     * 创建使用@Adaptive注解的扩展类对象
-     */
     @SuppressWarnings("unchecked")
     private T createAdaptiveExtension() {
         try {
             T instance = (T) getAdaptiveExtensionClass().newInstance();
             instance = postProcessBeforeInitialization(instance, null);
-            // 注入对应扩展类的属性
             injectExtension(instance);
             instance = postProcessAfterInitialization(instance, null);
             initExtension(instance);
@@ -1591,23 +1444,16 @@
         }
     }
 
-    /**
-     * 获取使用@Adaptive注解的扩展类
-     */
     private Class<?> getAdaptiveExtensionClass() {
         getExtensionClasses();
         if (cachedAdaptiveClass != null) {
             return cachedAdaptiveClass;
         }
-        // 如果没有缓存，则创建一个使用@Adaptive注解的扩展类
         return cachedAdaptiveClass = createAdaptiveExtensionClass();
     }
 
-    /**
-     * 创建一个使用@Adaptive注解的扩展类
-     */
     private Class<?> createAdaptiveExtensionClass() {
-        // 生成@Adaptive注解代码的字符串
+        // Adaptive Classes' ClassLoader should be the same with Real SPI interface classes' ClassLoader
         ClassLoader classLoader = type.getClassLoader();
         try {
             if (NativeDetector.inNativeImage()) {
@@ -1620,7 +1466,6 @@
         org.apache.dubbo.common.compiler.Compiler compiler = extensionDirector
                 .getExtensionLoader(org.apache.dubbo.common.compiler.Compiler.class)
                 .getAdaptiveExtension();
-        // 编译这段代码
         return compiler.compile(type, code, classLoader);
     }
 
