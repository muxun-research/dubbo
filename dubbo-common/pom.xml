--- conflicted
+++ resolved
@@ -99,7 +99,6 @@
       <groupId>javax.annotation</groupId>
       <artifactId>javax.annotation-api</artifactId>
     </dependency>
-<<<<<<< HEAD
 
     <dependency>
       <groupId>cglib</groupId>
@@ -109,11 +108,11 @@
     <dependency>
       <groupId>org.apache.logging.log4j</groupId>
       <artifactId>log4j-slf4j-impl</artifactId>
-=======
+      <scope>test</scope>
+    </dependency>
     <dependency>
       <groupId>com.google.protobuf</groupId>
       <artifactId>protobuf-java</artifactId>
->>>>>>> 745ba45e
       <scope>test</scope>
     </dependency>
   </dependencies>
