--- conflicted
+++ resolved
@@ -1,84 +1,3 @@
-<<<<<<< HEAD
-/*
- * Licensed to the Apache Software Foundation (ASF) under one or more
- * contributor license agreements.  See the NOTICE file distributed with
- * this work for additional information regarding copyright ownership.
- * The ASF licenses this file to You under the Apache License, Version 2.0
- * (the "License"); you may not use this file except in compliance with
- * the License.  You may obtain a copy of the License at
- *
- *     http://www.apache.org/licenses/LICENSE-2.0
- *
- * Unless required by applicable law or agreed to in writing, software
- * distributed under the License is distributed on an "AS IS" BASIS,
- * WITHOUT WARRANTIES OR CONDITIONS OF ANY KIND, either express or implied.
- * See the License for the specific language governing permissions and
- * limitations under the License.
- */
-package org.apache.dubbo.container.spring;
-
-import org.apache.dubbo.common.logger.Logger;
-import org.apache.dubbo.common.logger.LoggerFactory;
-import org.apache.dubbo.common.utils.ConfigUtils;
-import org.apache.dubbo.common.utils.StringUtils;
-import org.apache.dubbo.container.Container;
-import org.springframework.context.support.ClassPathXmlApplicationContext;
-
-/**
- * Spring服务容器实现，为现在Dubbo默认的服务容器实现
- */
-public class SpringContainer implements Container {
-
-	/**
-	 * dubbo的Spring配置
-	 */
-	public static final String SPRING_CONFIG = "dubbo.spring.config";
-	/**
-	 * dubbo的默认配置文件地址
-	 */
-	public static final String DEFAULT_SPRING_CONFIG = "classpath*:META-INF/spring/*.xml";
-    private static final Logger logger = LoggerFactory.getLogger(SpringContainer.class);
-	/**
-	 * Spring上下文，全局唯一
-	 */
-	static ClassPathXmlApplicationContext context;
-
-    public static ClassPathXmlApplicationContext getContext() {
-        return context;
-    }
-
-    @Override
-    public void start() {
-		// 获取Spring配置的配置路径
-        String configPath = ConfigUtils.getProperty(SPRING_CONFIG);
-		// 如果没有以"dubbo.spring.config"为开头的配置属性，则检查默认的配置文件地址
-        if (StringUtils.isEmpty(configPath)) {
-            configPath = DEFAULT_SPRING_CONFIG;
-		}
-		// 根据配置创建Spring上下文信息
-        context = new ClassPathXmlApplicationContext(configPath.split("[,\\s]+"), false);
-		// 刷新
-        context.refresh();
-		// 启动，并发送上下文初始化完成的事件
-        context.start();
-    }
-
-    @Override
-    public void stop() {
-		try {
-			// 停止并关闭Spring上下文
-            if (context != null) {
-                context.stop();
-                context.close();
-                context = null;
-            }
-        } catch (Throwable e) {
-            logger.error(e.getMessage(), e);
-        }
-    }
-
-}
-=======
 /*
  * Licensed to the Apache Software Foundation (ASF) under one or more
  * contributor license agreements.  See the NOTICE file distributed with
@@ -107,15 +26,22 @@
 import static org.apache.dubbo.common.constants.LoggerCodeConstants.CONFIG_STOP_DUBBO_ERROR;
 
 /**
- * SpringContainer. (SPI, Singleton, ThreadSafe)
- *
- * The container class implementation for Spring
+ * Spring服务容器实现，为现在Dubbo默认的服务容器实现
  */
 public class SpringContainer implements Container {
 
+    /**
+     * dubbo的Spring配置
+     */
     public static final String SPRING_CONFIG = "dubbo.spring.config";
+    /**
+     * dubbo的默认配置文件地址
+     */
     public static final String DEFAULT_SPRING_CONFIG = "classpath*:META-INF/spring/*.xml";
     private static final ErrorTypeAwareLogger logger = LoggerFactory.getErrorTypeAwareLogger(SpringContainer.class);
+    /**
+     * Spring上下文，全局唯一
+     */
     static ClassPathXmlApplicationContext context;
 
     public static ClassPathXmlApplicationContext getContext() {
@@ -124,18 +50,24 @@
 
     @Override
     public void start() {
+		// 获取Spring配置的配置路径
+		// 如果没有以"dubbo.spring.config"为开头的配置属性，则检查默认的配置文件地址
         String configPath = System.getProperty(SPRING_CONFIG);
         if (StringUtils.isEmpty(configPath)) {
             configPath = DEFAULT_SPRING_CONFIG;
-        }
+		}
+		// 根据配置创建Spring上下文信息
         context = new ClassPathXmlApplicationContext(configPath.split("[,\\s]+"), false);
+		// 刷新
         context.refresh();
+		// 启动，并发送上下文初始化完成的事件
         context.start();
     }
 
     @Override
     public void stop() {
-        try {
+		try {
+			// 停止并关闭Spring上下文
             if (context != null) {
                 context.stop();
                 context.close();
@@ -145,5 +77,5 @@
             logger.error(CONFIG_STOP_DUBBO_ERROR, "", "", e.getMessage(), e);
         }
     }
-}
->>>>>>> f6eddf70
+
+}