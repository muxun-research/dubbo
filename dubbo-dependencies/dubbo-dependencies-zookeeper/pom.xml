<?xml version="1.0" encoding="UTF-8"?>
<!--
  ~ Licensed to the Apache Software Foundation (ASF) under one or more
  ~ contributor license agreements.  See the NOTICE file distributed with
  ~ this work for additional information regarding copyright ownership.
  ~ The ASF licenses this file to You under the Apache License, Version 2.0
  ~ (the "License"); you may not use this file except in compliance with
  ~ the License.  You may obtain a copy of the License at
  ~
  ~     http://www.apache.org/licenses/LICENSE-2.0
  ~
  ~ Unless required by applicable law or agreed to in writing, software
  ~ distributed under the License is distributed on an "AS IS" BASIS,
  ~ WITHOUT WARRANTIES OR CONDITIONS OF ANY KIND, either express or implied.
  ~ See the License for the specific language governing permissions and
  ~ limitations under the License.
  -->
<project xmlns="http://maven.apache.org/POM/4.0.0" xmlns:xsi="http://www.w3.org/2001/XMLSchema-instance" xsi:schemaLocation="http://maven.apache.org/POM/4.0.0 http://maven.apache.org/xsd/maven-4.0.0.xsd">
  <modelVersion>4.0.0</modelVersion>

  <parent>
    <groupId>org.apache</groupId>
    <artifactId>apache</artifactId>
    <version>27</version>
    <relativePath />
  </parent>

  <groupId>org.apache.dubbo</groupId>
  <artifactId>dubbo-dependencies-zookeeper</artifactId>
  <version>${revision}</version>
  <packaging>pom</packaging>

  <properties>
<<<<<<< HEAD
    <revision>3.3.0-beta.2-SNAPSHOT</revision>
=======
    <revision>3.2.12-SNAPSHOT</revision>
>>>>>>> b7cd1f93
    <maven_flatten_version>1.6.0</maven_flatten_version>
    <slf4j_version>1.7.36</slf4j_version>
    <curator_version>4.3.0</curator_version>
    <zookeeper_version>3.4.14</zookeeper_version>
    <spotless-maven-plugin.version>2.43.0</spotless-maven-plugin.version>
    <spotless.action>check</spotless.action>
    <dubbo-shared-resources.version>1.0.0</dubbo-shared-resources.version>
    <palantirJavaFormat.version>2.38.0</palantirJavaFormat.version>
  </properties>

  <dependencies>
    <dependency>
      <groupId>org.apache.curator</groupId>
      <artifactId>curator-x-discovery</artifactId>
      <version>${curator_version}</version>
      <exclusions>
        <exclusion>
          <groupId>org.apache.zookeeper</groupId>
          <artifactId>zookeeper</artifactId>
        </exclusion>
        <exclusion>
          <groupId>org.slf4j</groupId>
          <artifactId>slf4j-api</artifactId>
        </exclusion>
        <exclusion>
          <groupId>com.google.guava</groupId>
          <artifactId>listenablefuture</artifactId>
        </exclusion>
      </exclusions>
    </dependency>
    <dependency>
      <groupId>org.apache.zookeeper</groupId>
      <artifactId>zookeeper</artifactId>
      <version>${zookeeper_version}</version>
      <exclusions>
        <exclusion>
          <groupId>org.slf4j</groupId>
          <artifactId>slf4j-log4j12</artifactId>
        </exclusion>
        <exclusion>
          <groupId>log4j</groupId>
          <artifactId>log4j</artifactId>
        </exclusion>
        <exclusion>
          <groupId>com.github.spotbugs</groupId>
          <artifactId>spotbugs-annotations</artifactId>
        </exclusion>
        <exclusion>
          <groupId>org.apache.yetus</groupId>
          <artifactId>audience-annotations</artifactId>
        </exclusion>
        <exclusion>
          <groupId>jline</groupId>
          <artifactId>jline</artifactId>
        </exclusion>
        <exclusion>
          <groupId>io.netty</groupId>
          <artifactId>*</artifactId>
        </exclusion>
        <exclusion>
          <groupId>org.slf4j</groupId>
          <artifactId>slf4j-api</artifactId>
        </exclusion>
      </exclusions>
    </dependency>
    <dependency>
      <groupId>org.slf4j</groupId>
      <artifactId>slf4j-api</artifactId>
      <version>${slf4j_version}</version>
    </dependency>
  </dependencies>

  <build>
    <plugins>
      <plugin>
        <groupId>org.codehaus.mojo</groupId>
        <artifactId>flatten-maven-plugin</artifactId>
        <version>${maven_flatten_version}</version>
        <configuration>
          <updatePomFile>true</updatePomFile>
          <flattenMode>oss</flattenMode>
        </configuration>
        <executions>
          <execution>
            <id>flatten</id>
            <goals>
              <goal>flatten</goal>
            </goals>
            <phase>process-resources</phase>
          </execution>
          <execution>
            <id>flatten.clean</id>
            <goals>
              <goal>clean</goal>
            </goals>
            <phase>clean</phase>
          </execution>
        </executions>
      </plugin>
    </plugins>
  </build>

  <profiles>
    <profile>
      <id>release</id>
      <build>
        <plugins>
          <plugin>
            <groupId>org.apache.maven.plugins</groupId>
            <artifactId>maven-gpg-plugin</artifactId>
            <executions>
              <execution>
                <goals>
                  <goal>sign</goal>
                </goals>
                <phase>verify</phase>
              </execution>
            </executions>
          </plugin>
        </plugins>
      </build>
    </profile>
    <profile>
      <id>java11+</id>
      <activation>
        <jdk>[11,)</jdk>
      </activation>
      <build>
        <!--- newer versions of plugins requires JDK 11 -->
        <plugins>
          <plugin>
            <groupId>com.diffplug.spotless</groupId>
            <artifactId>spotless-maven-plugin</artifactId>
            <version>${spotless-maven-plugin.version}</version>
            <configuration>
              <java>
                <palantirJavaFormat>
                  <version>${palantirJavaFormat.version}</version>
                </palantirJavaFormat>
                <removeUnusedImports />
                <importOrder>
                  <file>dubbo-importorder.txt</file>
                </importOrder>
                <licenseHeader>
                  <file>checkstyle-header.txt</file>
                </licenseHeader>
              </java>
              <pom>
                <sortPom>
                  <expandEmptyElements>false</expandEmptyElements>
                  <spaceBeforeCloseEmptyElement>true</spaceBeforeCloseEmptyElement>
                </sortPom>
              </pom>
              <upToDateChecking>
                <enabled>true</enabled>
              </upToDateChecking>
            </configuration>
            <dependencies>
              <dependency>
                <groupId>com.alibaba</groupId>
                <artifactId>dubbo-shared-resources</artifactId>
                <version>${dubbo-shared-resources.version}</version>
              </dependency>
            </dependencies>
            <executions>
              <execution>
                <goals>
                  <goal>${spotless.action}</goal>
                </goals>
                <phase>process-sources</phase>
              </execution>
            </executions>
          </plugin>
        </plugins>
      </build>
    </profile>
  </profiles>
</project><|MERGE_RESOLUTION|>--- conflicted
+++ resolved
@@ -31,11 +31,7 @@
   <packaging>pom</packaging>
 
   <properties>
-<<<<<<< HEAD
     <revision>3.3.0-beta.2-SNAPSHOT</revision>
-=======
-    <revision>3.2.12-SNAPSHOT</revision>
->>>>>>> b7cd1f93
     <maven_flatten_version>1.6.0</maven_flatten_version>
     <slf4j_version>1.7.36</slf4j_version>
     <curator_version>4.3.0</curator_version>
