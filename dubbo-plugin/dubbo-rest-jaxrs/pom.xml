--- conflicted
+++ resolved
@@ -120,11 +120,7 @@
         <dependency>
           <groupId>org.apache.dubbo.extensions</groupId>
           <artifactId>dubbo-rpc-rest</artifactId>
-<<<<<<< HEAD
           <version>3.4.0-beta.1-SNAPSHOT</version>
-=======
-          <version>3.3.1</version>
->>>>>>> f0dd47a7
           <scope>test</scope>
         </dependency>
       </dependencies>
