<<<<<<< HEAD
/*
 * Licensed to the Apache Software Foundation (ASF) under one or more
 * contributor license agreements.  See the NOTICE file distributed with
 * this work for additional information regarding copyright ownership.
 * The ASF licenses this file to You under the Apache License, Version 2.0
 * (the "License"); you may not use this file except in compliance with
 * the License.  You may obtain a copy of the License at
 *
 *     http://www.apache.org/licenses/LICENSE-2.0
 *
 * Unless required by applicable law or agreed to in writing, software
 * distributed under the License is distributed on an "AS IS" BASIS,
 * WITHOUT WARRANTIES OR CONDITIONS OF ANY KIND, either express or implied.
 * See the License for the specific language governing permissions and
 * limitations under the License.
 */
package org.apache.dubbo.rpc.cluster;

import org.apache.dubbo.common.URL;
import org.apache.dubbo.common.extension.ExtensionLoader;
import org.apache.dubbo.common.utils.CollectionUtils;

import java.util.ArrayList;
import java.util.Collections;
import java.util.HashMap;
import java.util.List;
import java.util.Map;
import java.util.Optional;

import static org.apache.dubbo.common.constants.CommonConstants.ANYHOST_KEY;
import static org.apache.dubbo.common.constants.RegistryConstants.EMPTY_PROTOCOL;
import static org.apache.dubbo.rpc.cluster.Constants.PRIORITY_KEY;

/**
 * 配置规则接口
 * 一个Configurator对象，对应一条规则
 * 使用SPI进行加载，多例，线程安全
 */
public interface Configurator extends Comparable<Configurator> {

	/**
	 * 将复写的URL转换为map，用于重新refer()使用
	 * 每次将会下发全部的规则，所有的URL都会进行重新组装和计算
	 * URL契约:
	 * override://0.0.0.0/...(或者override://ip:port...?anyhost=true)&para1=value1...代表全局规则（对所有的provider均生效）
	 * override://ip:port...?anyhost=false，代表特殊规则，仅对某个的provider有效
	 * override://不支持此规则，需要注册中心自行计算
	 * 无参的override://0.0.0.0/，代表需要清除override
	 * @param urls 需要进行转换的URL列表
	 * @return 转换的配置规则列表
	 */
	static Optional<List<Configurator>> toConfigurators(List<URL> urls) {
		if (CollectionUtils.isEmpty(urls)) {
			return Optional.empty();
		}

		ConfiguratorFactory configuratorFactory = ExtensionLoader.getExtensionLoader(ConfiguratorFactory.class)
				.getAdaptiveExtension();

		List<Configurator> configurators = new ArrayList<>(urls.size());
		for (URL url : urls) {
			// 如果协议为"empty://"，代表需要清空所有的配置，因此返回空配置信息集合
			if (EMPTY_PROTOCOL.equals(url.getProtocol())) {
				configurators.clear();
				break;
			}
			// 获取URL中的参数
			Map<String, String> override = new HashMap<>(url.getParameters());
			// override中的anyhost键值对可能会自动添加，但是不能作为判断URL发生变化的依据
			override.remove(ANYHOST_KEY);
			// 对应第四条契约，不带参数的URL，标识清除URL
			if (override.size() == 0) {
				configurators.clear();
				continue;
			}
			// 使用配置工厂创建配置信息，并添加到配置信息集合中
			configurators.add(configuratorFactory.getConfigurator(url));
		}
		// 排序，见#compareTo()方法
		Collections.sort(configurators);
		return Optional.of(configurators);
	}

	/**
	 * 获取配置的URL
	 * @return configurator url.
	 */
	URL getUrl();

	/**
	 * 配置provider的url
	 * @param url 旧provider的URL
	 * @return 新provider的URL
	 */
	URL configure(URL url);

	/**
	 * 先根据host进行排序，再根据优先级进行排序
	 * 1. 带有指定host ip地址的URL，拥有比0.0.0.0更高的优先级
	 * 2. 如果两个URL拥有相同的host，则对游侠难吃进行比较
	 */
	@Override
	default int compareTo(Configurator o) {
		if (o == null) {
			return -1;
		}

		int ipCompare = getUrl().getHost().compareTo(o.getUrl().getHost());
		// host相同，使用优先级进行排序
		if (ipCompare == 0) {
			int i = getUrl().getParameter(PRIORITY_KEY, 0);
			int j = o.getUrl().getParameter(PRIORITY_KEY, 0);
			return Integer.compare(i, j);
		} else {
			return ipCompare;
		}
	}
}
=======
/*
 * Licensed to the Apache Software Foundation (ASF) under one or more
 * contributor license agreements.  See the NOTICE file distributed with
 * this work for additional information regarding copyright ownership.
 * The ASF licenses this file to You under the Apache License, Version 2.0
 * (the "License"); you may not use this file except in compliance with
 * the License.  You may obtain a copy of the License at
 *
 *     http://www.apache.org/licenses/LICENSE-2.0
 *
 * Unless required by applicable law or agreed to in writing, software
 * distributed under the License is distributed on an "AS IS" BASIS,
 * WITHOUT WARRANTIES OR CONDITIONS OF ANY KIND, either express or implied.
 * See the License for the specific language governing permissions and
 * limitations under the License.
 */
package org.apache.dubbo.rpc.cluster;

import org.apache.dubbo.common.URL;
import org.apache.dubbo.common.utils.CollectionUtils;

import java.util.ArrayList;
import java.util.Collections;
import java.util.HashMap;
import java.util.List;
import java.util.Map;
import java.util.Optional;

import static org.apache.dubbo.common.constants.CommonConstants.ANYHOST_KEY;
import static org.apache.dubbo.common.constants.RegistryConstants.EMPTY_PROTOCOL;
import static org.apache.dubbo.rpc.cluster.Constants.PRIORITY_KEY;

/**
 * Configurator. (SPI, Prototype, ThreadSafe)
 *
 */
public interface Configurator extends Comparable<Configurator> {

    /**
     * Get the configurator url.
     *
     * @return configurator url.
     */
    URL getUrl();

    /**
     * Configure the provider url.
     *
     * @param url - old provider url.
     * @return new provider url.
     */
    URL configure(URL url);

    /**
     * Convert override urls to map for use when re-refer. Send all rules every time, the urls will be reassembled and
     * calculated
     *
     * URL contract:
     * <ol>
     * <li>override://0.0.0.0/...( or override://ip:port...?anyhost=true)&para1=value1... means global rules
     * (all of the providers take effect)</li>
     * <li>override://ip:port...?anyhost=false Special rules (only for a certain provider)</li>
     * <li>override:// rule is not supported... ,needs to be calculated by registry itself</li>
     * <li>override://0.0.0.0/ without parameters means clearing the override</li>
     * </ol>
     *
     * @param urls URL list to convert
     * @return converted configurator list
     */
    static Optional<List<Configurator>> toConfigurators(List<URL> urls) {
        if (CollectionUtils.isEmpty(urls)) {
            return Optional.empty();
        }

        ConfiguratorFactory configuratorFactory = urls.get(0)
                .getOrDefaultApplicationModel()
                .getExtensionLoader(ConfiguratorFactory.class)
                .getAdaptiveExtension();

        List<Configurator> configurators = new ArrayList<>(urls.size());
        for (URL url : urls) {
            if (EMPTY_PROTOCOL.equals(url.getProtocol())) {
                configurators.clear();
                break;
            }
            Map<String, String> override = new HashMap<>(url.getParameters());
            // The anyhost parameter of override may be added automatically, it can't change the judgement of changing
            // url
            override.remove(ANYHOST_KEY);
            if (CollectionUtils.isEmptyMap(override)) {
                continue;
            }
            configurators.add(configuratorFactory.getConfigurator(url));
        }
        Collections.sort(configurators);
        return Optional.of(configurators);
    }

    /**
     * Sort by host, then by priority
     * 1. the url with a specific host ip should have higher priority than 0.0.0.0
     * 2. if two url has the same host, compare by priority value；
     */
    @Override
    default int compareTo(Configurator o) {
        if (o == null) {
            return -1;
        }

        int ipCompare = getUrl().getHost().compareTo(o.getUrl().getHost());
        // host is the same, sort by priority
        if (ipCompare == 0) {
            int i = getUrl().getParameter(PRIORITY_KEY, 0);
            int j = o.getUrl().getParameter(PRIORITY_KEY, 0);
            return Integer.compare(i, j);
        } else {
            return ipCompare;
        }
    }
}
>>>>>>> f6eddf70
<|MERGE_RESOLUTION|>--- conflicted
+++ resolved
@@ -1,123 +1,3 @@
-<<<<<<< HEAD
-/*
- * Licensed to the Apache Software Foundation (ASF) under one or more
- * contributor license agreements.  See the NOTICE file distributed with
- * this work for additional information regarding copyright ownership.
- * The ASF licenses this file to You under the Apache License, Version 2.0
- * (the "License"); you may not use this file except in compliance with
- * the License.  You may obtain a copy of the License at
- *
- *     http://www.apache.org/licenses/LICENSE-2.0
- *
- * Unless required by applicable law or agreed to in writing, software
- * distributed under the License is distributed on an "AS IS" BASIS,
- * WITHOUT WARRANTIES OR CONDITIONS OF ANY KIND, either express or implied.
- * See the License for the specific language governing permissions and
- * limitations under the License.
- */
-package org.apache.dubbo.rpc.cluster;
-
-import org.apache.dubbo.common.URL;
-import org.apache.dubbo.common.extension.ExtensionLoader;
-import org.apache.dubbo.common.utils.CollectionUtils;
-
-import java.util.ArrayList;
-import java.util.Collections;
-import java.util.HashMap;
-import java.util.List;
-import java.util.Map;
-import java.util.Optional;
-
-import static org.apache.dubbo.common.constants.CommonConstants.ANYHOST_KEY;
-import static org.apache.dubbo.common.constants.RegistryConstants.EMPTY_PROTOCOL;
-import static org.apache.dubbo.rpc.cluster.Constants.PRIORITY_KEY;
-
-/**
- * 配置规则接口
- * 一个Configurator对象，对应一条规则
- * 使用SPI进行加载，多例，线程安全
- */
-public interface Configurator extends Comparable<Configurator> {
-
-	/**
-	 * 将复写的URL转换为map，用于重新refer()使用
-	 * 每次将会下发全部的规则，所有的URL都会进行重新组装和计算
-	 * URL契约:
-	 * override://0.0.0.0/...(或者override://ip:port...?anyhost=true)&para1=value1...代表全局规则（对所有的provider均生效）
-	 * override://ip:port...?anyhost=false，代表特殊规则，仅对某个的provider有效
-	 * override://不支持此规则，需要注册中心自行计算
-	 * 无参的override://0.0.0.0/，代表需要清除override
-	 * @param urls 需要进行转换的URL列表
-	 * @return 转换的配置规则列表
-	 */
-	static Optional<List<Configurator>> toConfigurators(List<URL> urls) {
-		if (CollectionUtils.isEmpty(urls)) {
-			return Optional.empty();
-		}
-
-		ConfiguratorFactory configuratorFactory = ExtensionLoader.getExtensionLoader(ConfiguratorFactory.class)
-				.getAdaptiveExtension();
-
-		List<Configurator> configurators = new ArrayList<>(urls.size());
-		for (URL url : urls) {
-			// 如果协议为"empty://"，代表需要清空所有的配置，因此返回空配置信息集合
-			if (EMPTY_PROTOCOL.equals(url.getProtocol())) {
-				configurators.clear();
-				break;
-			}
-			// 获取URL中的参数
-			Map<String, String> override = new HashMap<>(url.getParameters());
-			// override中的anyhost键值对可能会自动添加，但是不能作为判断URL发生变化的依据
-			override.remove(ANYHOST_KEY);
-			// 对应第四条契约，不带参数的URL，标识清除URL
-			if (override.size() == 0) {
-				configurators.clear();
-				continue;
-			}
-			// 使用配置工厂创建配置信息，并添加到配置信息集合中
-			configurators.add(configuratorFactory.getConfigurator(url));
-		}
-		// 排序，见#compareTo()方法
-		Collections.sort(configurators);
-		return Optional.of(configurators);
-	}
-
-	/**
-	 * 获取配置的URL
-	 * @return configurator url.
-	 */
-	URL getUrl();
-
-	/**
-	 * 配置provider的url
-	 * @param url 旧provider的URL
-	 * @return 新provider的URL
-	 */
-	URL configure(URL url);
-
-	/**
-	 * 先根据host进行排序，再根据优先级进行排序
-	 * 1. 带有指定host ip地址的URL，拥有比0.0.0.0更高的优先级
-	 * 2. 如果两个URL拥有相同的host，则对游侠难吃进行比较
-	 */
-	@Override
-	default int compareTo(Configurator o) {
-		if (o == null) {
-			return -1;
-		}
-
-		int ipCompare = getUrl().getHost().compareTo(o.getUrl().getHost());
-		// host相同，使用优先级进行排序
-		if (ipCompare == 0) {
-			int i = getUrl().getParameter(PRIORITY_KEY, 0);
-			int j = o.getUrl().getParameter(PRIORITY_KEY, 0);
-			return Integer.compare(i, j);
-		} else {
-			return ipCompare;
-		}
-	}
-}
-=======
 /*
  * Licensed to the Apache Software Foundation (ASF) under one or more
  * contributor license agreements.  See the NOTICE file distributed with
@@ -151,41 +31,35 @@
 import static org.apache.dubbo.rpc.cluster.Constants.PRIORITY_KEY;
 
 /**
- * Configurator. (SPI, Prototype, ThreadSafe)
- *
+ * 配置规则接口
+ * 一个Configurator对象，对应一条规则
+ * 使用SPI进行加载，多例，线程安全
  */
 public interface Configurator extends Comparable<Configurator> {
 
     /**
-     * Get the configurator url.
-     *
+     * 获取配置的URL
      * @return configurator url.
      */
     URL getUrl();
 
     /**
-     * Configure the provider url.
-     *
-     * @param url - old provider url.
-     * @return new provider url.
+     * 配置provider的url
+     * @param url 旧provider的URL
+     * @return 新provider的URL
      */
     URL configure(URL url);
 
     /**
-     * Convert override urls to map for use when re-refer. Send all rules every time, the urls will be reassembled and
-     * calculated
-     *
-     * URL contract:
-     * <ol>
-     * <li>override://0.0.0.0/...( or override://ip:port...?anyhost=true)&para1=value1... means global rules
-     * (all of the providers take effect)</li>
-     * <li>override://ip:port...?anyhost=false Special rules (only for a certain provider)</li>
-     * <li>override:// rule is not supported... ,needs to be calculated by registry itself</li>
-     * <li>override://0.0.0.0/ without parameters means clearing the override</li>
-     * </ol>
-     *
-     * @param urls URL list to convert
-     * @return converted configurator list
+     * 将复写的URL转换为map，用于重新refer()使用
+     * 每次将会下发全部的规则，所有的URL都会进行重新组装和计算
+     * URL契约:
+     * override://0.0.0.0/...(或者override://ip:port...?anyhost=true)&para1=value1...代表全局规则（对所有的provider均生效）
+     * override://ip:port...?anyhost=false，代表特殊规则，仅对某个的provider有效
+     * override://不支持此规则，需要注册中心自行计算
+     * 无参的override://0.0.0.0/，代表需要清除override
+     * @param urls 需要进行转换的URL列表
+     * @return 转换的配置规则列表
      */
     static Optional<List<Configurator>> toConfigurators(List<URL> urls) {
         if (CollectionUtils.isEmpty(urls)) {
@@ -199,27 +73,31 @@
 
         List<Configurator> configurators = new ArrayList<>(urls.size());
         for (URL url : urls) {
+            // 如果协议为"empty://"，代表需要清空所有的配置，因此返回空配置信息集合
             if (EMPTY_PROTOCOL.equals(url.getProtocol())) {
                 configurators.clear();
                 break;
             }
+            // 获取URL中的参数
             Map<String, String> override = new HashMap<>(url.getParameters());
-            // The anyhost parameter of override may be added automatically, it can't change the judgement of changing
-            // url
+            // override中的anyhost键值对可能会自动添加，但是不能作为判断URL发生变化的依据
             override.remove(ANYHOST_KEY);
             if (CollectionUtils.isEmptyMap(override)) {
+                // 对应第四条契约，不带参数的URL，标识清除URL
                 continue;
             }
+            // 使用配置工厂创建配置信息，并添加到配置信息集合中
             configurators.add(configuratorFactory.getConfigurator(url));
         }
+        // 排序，见#compareTo()方法
         Collections.sort(configurators);
         return Optional.of(configurators);
     }
 
     /**
-     * Sort by host, then by priority
-     * 1. the url with a specific host ip should have higher priority than 0.0.0.0
-     * 2. if two url has the same host, compare by priority value；
+     * 先根据host进行排序，再根据优先级进行排序
+     * 1. 带有指定host ip地址的URL，拥有比0.0.0.0更高的优先级
+     * 2. 如果两个URL拥有相同的host，则对游侠难吃进行比较
      */
     @Override
     default int compareTo(Configurator o) {
@@ -228,7 +106,7 @@
         }
 
         int ipCompare = getUrl().getHost().compareTo(o.getUrl().getHost());
-        // host is the same, sort by priority
+        // host相同，使用优先级进行排序
         if (ipCompare == 0) {
             int i = getUrl().getParameter(PRIORITY_KEY, 0);
             int j = o.getUrl().getParameter(PRIORITY_KEY, 0);
@@ -237,5 +115,4 @@
             return ipCompare;
         }
     }
-}
->>>>>>> f6eddf70
+}