/*
 * Licensed to the Apache Software Foundation (ASF) under one or more
 * contributor license agreements.  See the NOTICE file distributed with
 * this work for additional information regarding copyright ownership.
 * The ASF licenses this file to You under the Apache License, Version 2.0
 * (the "License"); you may not use this file except in compliance with
 * the License.  You may obtain a copy of the License at
 *
 *     http://www.apache.org/licenses/LICENSE-2.0
 *
 * Unless required by applicable law or agreed to in writing, software
 * distributed under the License is distributed on an "AS IS" BASIS,
 * WITHOUT WARRANTIES OR CONDITIONS OF ANY KIND, either express or implied.
 * See the License for the specific language governing permissions and
 * limitations under the License.
 */
package org.apache.dubbo.rpc.cluster.directory;

import org.apache.dubbo.common.URL;
import org.apache.dubbo.common.Version;
import org.apache.dubbo.common.config.Configuration;
import org.apache.dubbo.common.config.ConfigurationUtils;
import org.apache.dubbo.common.constants.LoggerCodeConstants;
import org.apache.dubbo.common.logger.ErrorTypeAwareLogger;
import org.apache.dubbo.common.logger.LoggerFactory;
import org.apache.dubbo.common.threadpool.manager.FrameworkExecutorRepository;
import org.apache.dubbo.common.utils.ConcurrentHashSet;
import org.apache.dubbo.common.utils.NetUtils;
import org.apache.dubbo.common.utils.StringUtils;
import org.apache.dubbo.metrics.event.MetricsEventBus;
import org.apache.dubbo.metrics.model.key.MetricsKey;
import org.apache.dubbo.metrics.registry.event.RegistryEvent;
import org.apache.dubbo.rpc.Invocation;
import org.apache.dubbo.rpc.Invoker;
import org.apache.dubbo.rpc.RpcContext;
import org.apache.dubbo.rpc.RpcException;
import org.apache.dubbo.rpc.cluster.Directory;
import org.apache.dubbo.rpc.cluster.Router;
import org.apache.dubbo.rpc.cluster.RouterChain;
import org.apache.dubbo.rpc.cluster.SingleRouterChain;
import org.apache.dubbo.rpc.cluster.router.state.BitList;
import org.apache.dubbo.rpc.cluster.support.ClusterUtils;
import org.apache.dubbo.rpc.model.ApplicationModel;

import java.util.ArrayList;
import java.util.Collection;
import java.util.Collections;
import java.util.HashMap;
import java.util.LinkedList;
import java.util.List;
import java.util.Map;
import java.util.Set;
import java.util.concurrent.CopyOnWriteArrayList;
import java.util.concurrent.ScheduledExecutorService;
import java.util.concurrent.ScheduledFuture;
import java.util.concurrent.Semaphore;
import java.util.concurrent.ThreadLocalRandom;
import java.util.concurrent.TimeUnit;
import java.util.stream.Collectors;

<<<<<<< HEAD
import static org.apache.dubbo.common.constants.CommonConstants.MONITOR_KEY;
import static org.apache.dubbo.common.constants.RegistryConstants.REGISTRY_PROTOCOL;
import static org.apache.dubbo.rpc.cluster.Constants.REFER_KEY;

/**
 * Directory的抽象实现，返回的invoker列表已经通过Router过滤
 */
public abstract class AbstractDirectory<T> implements Directory<T> {

    private static final Logger logger = LoggerFactory.getLogger(AbstractDirectory.class);
=======
import static org.apache.dubbo.common.constants.CommonConstants.CONSUMER;
import static org.apache.dubbo.common.constants.CommonConstants.DEFAULT_RECONNECT_TASK_PERIOD;
import static org.apache.dubbo.common.constants.CommonConstants.DEFAULT_RECONNECT_TASK_TRY_COUNT;
import static org.apache.dubbo.common.constants.CommonConstants.INTERFACE_KEY;
import static org.apache.dubbo.common.constants.CommonConstants.MONITOR_KEY;
import static org.apache.dubbo.common.constants.CommonConstants.PATH_KEY;
import static org.apache.dubbo.common.constants.CommonConstants.PROTOCOL_KEY;
import static org.apache.dubbo.common.constants.CommonConstants.RECONNECT_TASK_PERIOD;
import static org.apache.dubbo.common.constants.CommonConstants.RECONNECT_TASK_TRY_COUNT;
import static org.apache.dubbo.common.constants.CommonConstants.REGISTER_IP_KEY;
import static org.apache.dubbo.common.constants.LoggerCodeConstants.CLUSTER_NO_VALID_PROVIDER;
import static org.apache.dubbo.common.utils.StringUtils.isNotEmpty;
import static org.apache.dubbo.rpc.cluster.Constants.CONSUMER_URL_KEY;
import static org.apache.dubbo.rpc.cluster.Constants.REFER_KEY;

/**
 * Abstract implementation of Directory: Invoker list returned from this Directory's list method have been filtered by Routers
 */
public abstract class AbstractDirectory<T> implements Directory<T> {

    // logger
    private static final ErrorTypeAwareLogger logger = LoggerFactory.getErrorTypeAwareLogger(AbstractDirectory.class);
>>>>>>> f6eddf70

    private final URL url;

    private volatile boolean destroyed = false;

    protected volatile URL consumerUrl;

    protected RouterChain<T> routerChain;

    protected final Map<String, String> queryMap;

    /**
     * Invokers initialized flag.
     */
    private volatile boolean invokersInitialized = false;

    /**
     * All invokers from registry
     */
    private volatile BitList<Invoker<T>> invokers = BitList.emptyList();

    /**
     * Valid Invoker. All invokers from registry exclude unavailable and disabled invokers.
     */
    private volatile BitList<Invoker<T>> validInvokers = BitList.emptyList();

    /**
     * Waiting to reconnect invokers.
     */
    protected volatile List<Invoker<T>> invokersToReconnect = new CopyOnWriteArrayList<>();

    /**
     * Disabled Invokers. Will not be recovered in reconnect task, but be recovered if registry remove it.
     */
    protected final Set<Invoker<T>> disabledInvokers = new ConcurrentHashSet<>();

    private final Semaphore checkConnectivityPermit = new Semaphore(1);

    private final ScheduledExecutorService connectivityExecutor;

    private volatile ScheduledFuture<?> connectivityCheckFuture;

    /**
     * The max count of invokers for each reconnect task select to try to reconnect.
     */
    private final int reconnectTaskTryCount;

    /**
     * The period of reconnect task if needed. (in ms)
     */
    private final int reconnectTaskPeriod;

    private ApplicationModel applicationModel;

    public AbstractDirectory(URL url) {
        this(url, null, false);
    }

    public AbstractDirectory(URL url, boolean isUrlFromRegistry) {
        this(url, null, isUrlFromRegistry);
    }

    public AbstractDirectory(URL url, RouterChain<T> routerChain, boolean isUrlFromRegistry) {
        if (url == null) {
            throw new IllegalArgumentException("url == null");
        }
<<<<<<< HEAD
		// 如果是registry，注册中心协议
        if (url.getProtocol().equals(REGISTRY_PROTOCOL)) {
			// 获取URL中引用信息
            Map<String, String> queryMap = StringUtils.parseQueryString(url.getParameterAndDecoded(REFER_KEY));
			// URL中添加引用信息，移除监控参数
            this.url = url.addParameters(queryMap).removeParameter(MONITOR_KEY);
=======

        this.url = url.removeAttribute(REFER_KEY).removeAttribute(MONITOR_KEY);

        Map<String, String> queryMap;
        Object referParams = url.getAttribute(REFER_KEY);
        if (referParams instanceof Map) {
            queryMap = (Map<String, String>) referParams;
            this.consumerUrl = (URL) url.getAttribute(CONSUMER_URL_KEY);
>>>>>>> f6eddf70
        } else {
            queryMap = StringUtils.parseQueryString(url.getParameterAndDecoded(REFER_KEY));
        }
<<<<<<< HEAD
		// 消费者URL
        this.consumerUrl = consumerUrl;
		// 设置Router
=======

        // remove some local only parameters
        applicationModel = url.getOrDefaultApplicationModel();
        this.queryMap =
                applicationModel.getBeanFactory().getBean(ClusterUtils.class).mergeLocalParams(queryMap);

        if (consumerUrl == null) {
            String host =
                    isNotEmpty(queryMap.get(REGISTER_IP_KEY)) ? queryMap.get(REGISTER_IP_KEY) : this.url.getHost();
            String path = isNotEmpty(queryMap.get(PATH_KEY)) ? queryMap.get(PATH_KEY) : queryMap.get(INTERFACE_KEY);
            String consumedProtocol = isNotEmpty(queryMap.get(PROTOCOL_KEY)) ? queryMap.get(PROTOCOL_KEY) : CONSUMER;

            URL consumerUrlFrom = this.url
                    .setHost(host)
                    .setPort(0)
                    .setProtocol(consumedProtocol)
                    .setPath(path);
            if (isUrlFromRegistry) {
                // reserve parameters if url is already a consumer url
                consumerUrlFrom = consumerUrlFrom.clearParameters();
            }
            this.consumerUrl = consumerUrlFrom.addParameters(queryMap);
        }

        this.connectivityExecutor = applicationModel
                .getFrameworkModel()
                .getBeanFactory()
                .getBean(FrameworkExecutorRepository.class)
                .getConnectivityScheduledExecutor();
        Configuration configuration = ConfigurationUtils.getGlobalConfiguration(url.getOrDefaultModuleModel());
        this.reconnectTaskTryCount = configuration.getInt(RECONNECT_TASK_TRY_COUNT, DEFAULT_RECONNECT_TASK_TRY_COUNT);
        this.reconnectTaskPeriod = configuration.getInt(RECONNECT_TASK_PERIOD, DEFAULT_RECONNECT_TASK_PERIOD);
>>>>>>> f6eddf70
        setRouterChain(routerChain);
    }

    @Override
    public List<Invoker<T>> list(Invocation invocation) throws RpcException {
        if (destroyed) {
            throw new RpcException(
                    "Directory of type " + this.getClass().getSimpleName() + " already destroyed for service "
                            + getConsumerUrl().getServiceKey() + " from registry " + getUrl());
        }
<<<<<<< HEAD
		// 获取invoker列表
        return doList(invocation);
=======

        BitList<Invoker<T>> availableInvokers;
        SingleRouterChain<T> singleChain = null;
        try {
            try {
                if (routerChain != null) {
                    routerChain.getLock().readLock().lock();
                }
                // use clone to avoid being modified at doList().
                if (invokersInitialized) {
                    availableInvokers = validInvokers.clone();
                } else {
                    availableInvokers = invokers.clone();
                }

                if (routerChain != null) {
                    singleChain = routerChain.getSingleChain(getConsumerUrl(), availableInvokers, invocation);
                    singleChain.getLock().readLock().lock();
                }
            } finally {
                if (routerChain != null) {
                    routerChain.getLock().readLock().unlock();
                }
            }

            List<Invoker<T>> routedResult = doList(singleChain, availableInvokers, invocation);
            if (routedResult.isEmpty()) {
                // 2-2 - No provider available.

                logger.warn(
                        CLUSTER_NO_VALID_PROVIDER,
                        "provider server or registry center crashed",
                        "",
                        "No provider available after connectivity filter for the service "
                                + getConsumerUrl().getServiceKey()
                                + " All routed invokers' size: " + routedResult.size()
                                + " from registry " + this
                                + " on the consumer " + NetUtils.getLocalHost()
                                + " using the dubbo version " + Version.getVersion() + ".");
            }
            return Collections.unmodifiableList(routedResult);
        } finally {
            if (singleChain != null) {
                singleChain.getLock().readLock().unlock();
            }
        }
>>>>>>> f6eddf70
    }

    @Override
    public URL getUrl() {
        return url;
    }

    public RouterChain<T> getRouterChain() {
        return routerChain;
    }

    public void setRouterChain(RouterChain<T> routerChain) {
        this.routerChain = routerChain;
    }

    protected void addRouters(List<Router> routers) {
        routers = routers == null ? Collections.emptyList() : routers;
        routerChain.addRouters(routers);
    }

    public URL getConsumerUrl() {
        return consumerUrl;
    }

    public void setConsumerUrl(URL consumerUrl) {
        this.consumerUrl = consumerUrl;
    }

    @Override
    public boolean isDestroyed() {
        return destroyed;
    }

    @Override
    public void destroy() {
        destroyed = true;
        destroyInvokers();
        invokersToReconnect.clear();
        disabledInvokers.clear();
    }

    @Override
    public void discordAddresses() {
        // do nothing by default
    }

    @Override
    public void addInvalidateInvoker(Invoker<T> invoker) {
        // 1. remove this invoker from validInvokers list, this invoker will not be listed in the next time
        if (removeValidInvoker(invoker)) {
            // 2. add this invoker to reconnect list
            invokersToReconnect.add(invoker);
            // 3. try start check connectivity task
            checkConnectivity();

            logger.info("The invoker " + invoker.getUrl()
                    + " has been added to invalidate list due to connectivity problem. "
                    + "Will trying to reconnect to it in the background.");
        }
    }

    public void checkConnectivity() {
        // try to submit task, to ensure there is only one task at most for each directory
        if (checkConnectivityPermit.tryAcquire()) {
            this.connectivityCheckFuture = connectivityExecutor.schedule(
                    () -> {
                        try {
                            if (isDestroyed()) {
                                return;
                            }
                            RpcContext.getServiceContext().setConsumerUrl(getConsumerUrl());
                            List<Invoker<T>> needDeleteList = new ArrayList<>();
                            List<Invoker<T>> invokersToTry = new ArrayList<>();

                            // 1. pick invokers from invokersToReconnect
                            // limit max reconnectTaskTryCount, prevent this task hang up all the connectivityExecutor
                            // for long time
                            if (invokersToReconnect.size() < reconnectTaskTryCount) {
                                invokersToTry.addAll(invokersToReconnect);
                            } else {
                                for (int i = 0; i < reconnectTaskTryCount; i++) {
                                    Invoker<T> tInvoker = invokersToReconnect.get(
                                            ThreadLocalRandom.current().nextInt(invokersToReconnect.size()));
                                    if (!invokersToTry.contains(tInvoker)) {
                                        // ignore if is selected, invokersToTry's size is always smaller than
                                        // reconnectTaskTryCount + 1
                                        invokersToTry.add(tInvoker);
                                    }
                                }
                            }

                            // 2. try to check the invoker's status
                            for (Invoker<T> invoker : invokersToTry) {
                                if (invokers.contains(invoker)) {
                                    if (invoker.isAvailable()) {
                                        needDeleteList.add(invoker);
                                    }
                                } else {
                                    needDeleteList.add(invoker);
                                }
                            }

                            // 3. recover valid invoker
                            for (Invoker<T> tInvoker : needDeleteList) {
                                if (invokers.contains(tInvoker)) {
                                    addValidInvoker(tInvoker);
                                    logger.info(
                                            "Recover service address: " + tInvoker.getUrl() + "  from invalid list.");
                                }
                                invokersToReconnect.remove(tInvoker);
                            }
                        } finally {
                            checkConnectivityPermit.release();
                        }

                        // 4. submit new task if it has more to recover
                        if (!invokersToReconnect.isEmpty()) {
                            checkConnectivity();
                        }
                        MetricsEventBus.publish(RegistryEvent.refreshDirectoryEvent(
                                applicationModel, getSummary(), getDirectoryMeta()));
                    },
                    reconnectTaskPeriod,
                    TimeUnit.MILLISECONDS);
        }
        MetricsEventBus.publish(
                RegistryEvent.refreshDirectoryEvent(applicationModel, getSummary(), getDirectoryMeta()));
    }

    /**
     * Refresh invokers from total invokers
     * 1. all the invokers in need to reconnect list should be removed in the valid invokers list
     * 2. all the invokers in disabled invokers list should be removed in the valid invokers list
     * 3. all the invokers disappeared from total invokers should be removed in the need to reconnect list
     * 4. all the invokers disappeared from total invokers should be removed in the disabled invokers list
     */
    public void refreshInvoker() {
        if (invokersInitialized) {
            refreshInvokerInternal();
        }
        MetricsEventBus.publish(
                RegistryEvent.refreshDirectoryEvent(applicationModel, getSummary(), getDirectoryMeta()));
    }

    protected Map<String, String> getDirectoryMeta() {
        return Collections.emptyMap();
    }

    private synchronized void refreshInvokerInternal() {
        BitList<Invoker<T>> copiedInvokers = invokers.clone();
        refreshInvokers(copiedInvokers, invokersToReconnect);
        refreshInvokers(copiedInvokers, disabledInvokers);
        validInvokers = copiedInvokers;
    }

    private void refreshInvokers(BitList<Invoker<T>> targetInvokers, Collection<Invoker<T>> invokersToRemove) {
        List<Invoker<T>> needToRemove = new LinkedList<>();
        for (Invoker<T> tInvoker : invokersToRemove) {
            if (targetInvokers.contains(tInvoker)) {
                targetInvokers.remove(tInvoker);
            } else {
                needToRemove.add(tInvoker);
            }
        }
        invokersToRemove.removeAll(needToRemove);
    }

    @Override
    public void addDisabledInvoker(Invoker<T> invoker) {
        if (invokers.contains(invoker)) {
            disabledInvokers.add(invoker);
            removeValidInvoker(invoker);
            logger.info("Disable service address: " + invoker.getUrl() + ".");
        }
        MetricsEventBus.publish(
                RegistryEvent.refreshDirectoryEvent(applicationModel, getSummary(), getDirectoryMeta()));
    }

    @Override
    public void recoverDisabledInvoker(Invoker<T> invoker) {
        if (disabledInvokers.remove(invoker)) {
            try {
                addValidInvoker(invoker);
                logger.info("Recover service address: " + invoker.getUrl() + "  from disabled list.");
            } catch (Throwable ignore) {

            }
        }
        MetricsEventBus.publish(
                RegistryEvent.refreshDirectoryEvent(applicationModel, getSummary(), getDirectoryMeta()));
    }

    protected final void refreshRouter(BitList<Invoker<T>> newlyInvokers, Runnable switchAction) {
        try {
            routerChain.setInvokers(newlyInvokers.clone(), switchAction);
        } catch (Throwable t) {
            logger.error(
                    LoggerCodeConstants.INTERNAL_ERROR,
                    "",
                    "",
                    "Error occurred when refreshing router chain. " + "The addresses from notification: "
                            + newlyInvokers.stream()
                                    .map(Invoker::getUrl)
                                    .map(URL::getAddress)
                                    .collect(Collectors.joining(", ")),
                    t);

            throw t;
        }
    }

    /**
     * for ut only
     */
    @Deprecated
    public Semaphore getCheckConnectivityPermit() {
        return checkConnectivityPermit;
    }

    /**
     * for ut only
     */
    @Deprecated
    public ScheduledFuture<?> getConnectivityCheckFuture() {
        return connectivityCheckFuture;
    }

    public BitList<Invoker<T>> getInvokers() {
        // return clone to avoid being modified.
        return invokers.clone();
    }

    public BitList<Invoker<T>> getValidInvokers() {
        // return clone to avoid being modified.
        return validInvokers.clone();
    }

    public List<Invoker<T>> getInvokersToReconnect() {
        return invokersToReconnect;
    }

    public Set<Invoker<T>> getDisabledInvokers() {
        return disabledInvokers;
    }

    protected void setInvokers(BitList<Invoker<T>> invokers) {
        this.invokers = invokers;
        refreshInvokerInternal();
        this.invokersInitialized = true;

        MetricsEventBus.publish(
                RegistryEvent.refreshDirectoryEvent(applicationModel, getSummary(), getDirectoryMeta()));
    }

    protected void destroyInvokers() {
        // set empty instead of clearing to support concurrent access.
        this.invokers = BitList.emptyList();
        this.validInvokers = BitList.emptyList();
        this.invokersInitialized = false;
    }

    private boolean addValidInvoker(Invoker<T> invoker) {
        boolean result;
        synchronized (this.validInvokers) {
            result = this.validInvokers.add(invoker);
        }
        MetricsEventBus.publish(
                RegistryEvent.refreshDirectoryEvent(applicationModel, getSummary(), getDirectoryMeta()));
        return result;
    }

    private boolean removeValidInvoker(Invoker<T> invoker) {
        boolean result;
        synchronized (this.validInvokers) {
            result = this.validInvokers.remove(invoker);
        }
        MetricsEventBus.publish(
                RegistryEvent.refreshDirectoryEvent(applicationModel, getSummary(), getDirectoryMeta()));
        return result;
    }

    protected abstract List<Invoker<T>> doList(
            SingleRouterChain<T> singleRouterChain, BitList<Invoker<T>> invokers, Invocation invocation)
            throws RpcException;

    protected String joinValidInvokerAddresses() {
        BitList<Invoker<T>> validInvokers = getValidInvokers().clone();
        if (validInvokers.isEmpty()) {
            return "empty";
        }
        return validInvokers.stream()
                .limit(5)
                .map(Invoker::getUrl)
                .map(URL::getAddress)
                .collect(Collectors.joining(","));
    }

    private Map<MetricsKey, Map<String, Integer>> getSummary() {
        Map<MetricsKey, Map<String, Integer>> summaryMap = new HashMap<>();

        summaryMap.put(MetricsKey.DIRECTORY_METRIC_NUM_VALID, groupByServiceKey(getValidInvokers()));
        summaryMap.put(MetricsKey.DIRECTORY_METRIC_NUM_DISABLE, groupByServiceKey(getDisabledInvokers()));
        summaryMap.put(MetricsKey.DIRECTORY_METRIC_NUM_TO_RECONNECT, groupByServiceKey(getInvokersToReconnect()));
        summaryMap.put(MetricsKey.DIRECTORY_METRIC_NUM_ALL, groupByServiceKey(getInvokers()));
        return summaryMap;
    }

    private Map<String, Integer> groupByServiceKey(Collection<Invoker<T>> invokers) {
        return Collections.singletonMap(getConsumerUrl().getServiceKey(), invokers.size());
    }

    @Override
    public String toString() {
        return "Directory(" + "invokers: "
                + invokers.size() + "["
                + invokers.stream()
                        .map(Invoker::getUrl)
                        .map(URL::getAddress)
                        .limit(3)
                        .collect(Collectors.joining(", "))
                + "]" + ", validInvokers: "
                + validInvokers.size() + "["
                + validInvokers.stream()
                        .map(Invoker::getUrl)
                        .map(URL::getAddress)
                        .limit(3)
                        .collect(Collectors.joining(", "))
                + "]" + ", invokersToReconnect: "
                + invokersToReconnect.size() + "["
                + invokersToReconnect.stream()
                        .map(Invoker::getUrl)
                        .map(URL::getAddress)
                        .limit(3)
                        .collect(Collectors.joining(", "))
                + "]" + ')';
    }
}<|MERGE_RESOLUTION|>--- conflicted
+++ resolved
@@ -58,18 +58,6 @@
 import java.util.concurrent.TimeUnit;
 import java.util.stream.Collectors;
 
-<<<<<<< HEAD
-import static org.apache.dubbo.common.constants.CommonConstants.MONITOR_KEY;
-import static org.apache.dubbo.common.constants.RegistryConstants.REGISTRY_PROTOCOL;
-import static org.apache.dubbo.rpc.cluster.Constants.REFER_KEY;
-
-/**
- * Directory的抽象实现，返回的invoker列表已经通过Router过滤
- */
-public abstract class AbstractDirectory<T> implements Directory<T> {
-
-    private static final Logger logger = LoggerFactory.getLogger(AbstractDirectory.class);
-=======
 import static org.apache.dubbo.common.constants.CommonConstants.CONSUMER;
 import static org.apache.dubbo.common.constants.CommonConstants.DEFAULT_RECONNECT_TASK_PERIOD;
 import static org.apache.dubbo.common.constants.CommonConstants.DEFAULT_RECONNECT_TASK_TRY_COUNT;
@@ -86,13 +74,12 @@
 import static org.apache.dubbo.rpc.cluster.Constants.REFER_KEY;
 
 /**
- * Abstract implementation of Directory: Invoker list returned from this Directory's list method have been filtered by Routers
+ * Directory的抽象实现，返回的invoker列表已经通过Router过滤
  */
 public abstract class AbstractDirectory<T> implements Directory<T> {
 
     // logger
     private static final ErrorTypeAwareLogger logger = LoggerFactory.getErrorTypeAwareLogger(AbstractDirectory.class);
->>>>>>> f6eddf70
 
     private final URL url;
 
@@ -159,31 +146,18 @@
         if (url == null) {
             throw new IllegalArgumentException("url == null");
         }
-<<<<<<< HEAD
-		// 如果是registry，注册中心协议
-        if (url.getProtocol().equals(REGISTRY_PROTOCOL)) {
-			// 获取URL中引用信息
-            Map<String, String> queryMap = StringUtils.parseQueryString(url.getParameterAndDecoded(REFER_KEY));
-			// URL中添加引用信息，移除监控参数
-            this.url = url.addParameters(queryMap).removeParameter(MONITOR_KEY);
-=======
-
+        // 如果是registry，注册中心协议
         this.url = url.removeAttribute(REFER_KEY).removeAttribute(MONITOR_KEY);
-
+        // 获取URL中引用信息
         Map<String, String> queryMap;
         Object referParams = url.getAttribute(REFER_KEY);
+        // URL中添加引用信息，移除监控参数
         if (referParams instanceof Map) {
             queryMap = (Map<String, String>) referParams;
             this.consumerUrl = (URL) url.getAttribute(CONSUMER_URL_KEY);
->>>>>>> f6eddf70
         } else {
             queryMap = StringUtils.parseQueryString(url.getParameterAndDecoded(REFER_KEY));
         }
-<<<<<<< HEAD
-		// 消费者URL
-        this.consumerUrl = consumerUrl;
-		// 设置Router
-=======
 
         // remove some local only parameters
         applicationModel = url.getOrDefaultApplicationModel();
@@ -205,6 +179,7 @@
                 // reserve parameters if url is already a consumer url
                 consumerUrlFrom = consumerUrlFrom.clearParameters();
             }
+            // 消费者URL
             this.consumerUrl = consumerUrlFrom.addParameters(queryMap);
         }
 
@@ -216,7 +191,7 @@
         Configuration configuration = ConfigurationUtils.getGlobalConfiguration(url.getOrDefaultModuleModel());
         this.reconnectTaskTryCount = configuration.getInt(RECONNECT_TASK_TRY_COUNT, DEFAULT_RECONNECT_TASK_TRY_COUNT);
         this.reconnectTaskPeriod = configuration.getInt(RECONNECT_TASK_PERIOD, DEFAULT_RECONNECT_TASK_PERIOD);
->>>>>>> f6eddf70
+        // 设置Router
         setRouterChain(routerChain);
     }
 
@@ -227,10 +202,6 @@
                     "Directory of type " + this.getClass().getSimpleName() + " already destroyed for service "
                             + getConsumerUrl().getServiceKey() + " from registry " + getUrl());
         }
-<<<<<<< HEAD
-		// 获取invoker列表
-        return doList(invocation);
-=======
 
         BitList<Invoker<T>> availableInvokers;
         SingleRouterChain<T> singleChain = null;
@@ -255,7 +226,7 @@
                     routerChain.getLock().readLock().unlock();
                 }
             }
-
+            // 获取invoker列表
             List<Invoker<T>> routedResult = doList(singleChain, availableInvokers, invocation);
             if (routedResult.isEmpty()) {
                 // 2-2 - No provider available.
@@ -277,7 +248,6 @@
                 singleChain.getLock().readLock().unlock();
             }
         }
->>>>>>> f6eddf70
     }
 
     @Override
