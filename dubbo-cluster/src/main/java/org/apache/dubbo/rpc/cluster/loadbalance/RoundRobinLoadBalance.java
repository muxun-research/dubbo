<<<<<<< HEAD
/*
 * Licensed to the Apache Software Foundation (ASF) under one or more
 * contributor license agreements.  See the NOTICE file distributed with
 * this work for additional information regarding copyright ownership.
 * The ASF licenses this file to You under the Apache License, Version 2.0
 * (the "License"); you may not use this file except in compliance with
 * the License.  You may obtain a copy of the License at
 *
 *     http://www.apache.org/licenses/LICENSE-2.0
 *
 * Unless required by applicable law or agreed to in writing, software
 * distributed under the License is distributed on an "AS IS" BASIS,
 * WITHOUT WARRANTIES OR CONDITIONS OF ANY KIND, either express or implied.
 * See the License for the specific language governing permissions and
 * limitations under the License.
 */
package org.apache.dubbo.rpc.cluster.loadbalance;

import org.apache.dubbo.common.URL;
import org.apache.dubbo.rpc.Invocation;
import org.apache.dubbo.rpc.Invoker;

import java.util.Collection;
import java.util.List;
import java.util.Map;
import java.util.concurrent.ConcurrentHashMap;
import java.util.concurrent.ConcurrentMap;
import java.util.concurrent.atomic.AtomicBoolean;
import java.util.concurrent.atomic.AtomicLong;

/**
 * Round-Robin负载均衡
 */
public class RoundRobinLoadBalance extends AbstractLoadBalance {
	public static final String NAME = "roundrobin";

	private static final int RECYCLE_PERIOD = 60000;

	@Override
	protected <T> Invoker<T> doSelect(List<Invoker<T>> invokers, URL url, Invocation invocation) {
		// 首先获取服务的key
		// 因为invoker列表中的请求url是相同的，所以取第一个即可
		String key = invokers.get(0).getUrl().getServiceKey() + "." + invocation.getMethodName();
		// 从全局的负载均衡中获取对应服务的负载均衡策略
		ConcurrentMap<String, WeightedRoundRobin> map = methodWeightMap.get(key);
		// 如果是刚启动的服务，创建一个新策略组
		if (map == null) {
			methodWeightMap.putIfAbsent(key, new ConcurrentHashMap<String, WeightedRoundRobin>());
			map = methodWeightMap.get(key);
		}

		int totalWeight = 0;
		long maxCurrent = Long.MIN_VALUE;
		long now = System.currentTimeMillis();
		Invoker<T> selectedInvoker = null;
		WeightedRoundRobin selectedWRR = null;
		// 遍历所有的调用者
		for (Invoker<T> invoker : invokers) {
			// 获取校验符
			String identifyString = invoker.getUrl().toIdentityString();
			// 获取当前invoker的roundrobin权重
			WeightedRoundRobin weightedRoundRobin = map.get(identifyString);
			// 调用AbstractLoadBalance#getWeight()方法，计算invoker的权重
			int weight = getWeight(invoker, invocation);
			// 如果当前invoker还没有roundrobin权重
			if (weightedRoundRobin == null) {
				// 创建全新的roundrobin权重
				weightedRoundRobin = new WeightedRoundRobin();
				// 设置权重并写入roundrobin负载均衡策略
				weightedRoundRobin.setWeight(weight);
				map.putIfAbsent(identifyString, weightedRoundRobin);
			}
			if (weight != weightedRoundRobin.getWeight()) {
				// 权重发生变化，更新权重
				weightedRoundRobin.setWeight(weight);
			}
			// 计数器+1
			long cur = weightedRoundRobin.increaseCurrent();
			// 最后一次更新时间
			weightedRoundRobin.setLastUpdate(now);
			// 如果已经超过计数阈值
			if (cur > maxCurrent) {
				// 设置当前的最大值
				// 如果已经溢出，不会更新下面的内容
				maxCurrent = cur;
				// 选中的invoker
				selectedInvoker = invoker;
				// 选中的负载均衡权重
				selectedWRR = weightedRoundRobin;
			}
			// 总权重
			totalWeight += weight;
		}
		// 更新所没有被占有，并且调用者和负载均衡策略记录的不均衡
		// 出现不均衡的情况示例：服务刚刚启动时
		if (!updateLock.get() && invokers.size() != map.size()) {
			// 占有更新锁
			if (updateLock.compareAndSet(false, true)) {
				try {
					// 复制一份出来，以备修改
					ConcurrentMap<String, WeightedRoundRobin> newMap = new ConcurrentHashMap<>(map);
					// 去除超过循环未轮询到的负载均衡配置
					newMap.entrySet().removeIf(item -> now - item.getValue().getLastUpdate() > RECYCLE_PERIOD);
					// 更新负载均衡配置策略
					methodWeightMap.put(key, newMap);
				} finally {
					// 释放更新锁
					updateLock.set(false);
				}
			}
		}
		// 如果已经选中了
		if (selectedInvoker != null) {
			// 更新权重总和，返回选中的invoker
			selectedWRR.sel(totalWeight);
			return selectedInvoker;
		}
		// 即使仅有一个invoker，也不会走到这里
		return invokers.get(0);
	}

	private ConcurrentMap<String, ConcurrentMap<String, WeightedRoundRobin>> methodWeightMap = new ConcurrentHashMap<String, ConcurrentMap<String, WeightedRoundRobin>>();
	private AtomicBoolean updateLock = new AtomicBoolean();

	/**
	 * get invoker addr list cached for specified invocation
	 * <p>
	 * <b>for unit test only</b>
	 * @param invokers
	 * @param invocation
	 * @return
	 */
	protected <T> Collection<String> getInvokerAddrList(List<Invoker<T>> invokers, Invocation invocation) {
		String key = invokers.get(0).getUrl().getServiceKey() + "." + invocation.getMethodName();
		Map<String, WeightedRoundRobin> map = methodWeightMap.get(key);
		if (map != null) {
			return map.keySet();
		}
		return null;
	}

	/**
	 * 包含权重的RoundRobin策略
	 */
	protected static class WeightedRoundRobin {
		/**
		 * 权重
		 */
		private int weight;
		/**
		 * 当前值
		 */
		private AtomicLong current = new AtomicLong(0);
		/**
		 * 最后一次更新时间戳
		 */
		private long lastUpdate;

		public int getWeight() {
			return weight;
		}

		public void setWeight(int weight) {
			this.weight = weight;
			current.set(0);
		}

		public long increaseCurrent() {
			return current.addAndGet(weight);
		}

		public void sel(int total) {
			current.addAndGet(-1 * total);
		}

		public long getLastUpdate() {
			return lastUpdate;
		}

		public void setLastUpdate(long lastUpdate) {
			this.lastUpdate = lastUpdate;
		}
	}

}
=======
/*
 * Licensed to the Apache Software Foundation (ASF) under one or more
 * contributor license agreements.  See the NOTICE file distributed with
 * this work for additional information regarding copyright ownership.
 * The ASF licenses this file to You under the Apache License, Version 2.0
 * (the "License"); you may not use this file except in compliance with
 * the License.  You may obtain a copy of the License at
 *
 *     http://www.apache.org/licenses/LICENSE-2.0
 *
 * Unless required by applicable law or agreed to in writing, software
 * distributed under the License is distributed on an "AS IS" BASIS,
 * WITHOUT WARRANTIES OR CONDITIONS OF ANY KIND, either express or implied.
 * See the License for the specific language governing permissions and
 * limitations under the License.
 */
package org.apache.dubbo.rpc.cluster.loadbalance;

import org.apache.dubbo.common.URL;
import org.apache.dubbo.common.utils.ConcurrentHashMapUtils;
import org.apache.dubbo.rpc.Invocation;
import org.apache.dubbo.rpc.Invoker;
import org.apache.dubbo.rpc.support.RpcUtils;

import java.util.Collection;
import java.util.List;
import java.util.Map;
import java.util.concurrent.ConcurrentHashMap;
import java.util.concurrent.ConcurrentMap;
import java.util.concurrent.atomic.AtomicLong;

/**
 * Round robin load balance.
 */
public class RoundRobinLoadBalance extends AbstractLoadBalance {
    public static final String NAME = "roundrobin";

    private static final int RECYCLE_PERIOD = 60000;

    private final ConcurrentMap<String, ConcurrentMap<String, WeightedRoundRobin>> methodWeightMap =
            new ConcurrentHashMap<>();

    protected static class WeightedRoundRobin {
        private int weight;
        private final AtomicLong current = new AtomicLong(0);
        private long lastUpdate;

        public int getWeight() {
            return weight;
        }

        public void setWeight(int weight) {
            this.weight = weight;
            current.set(0);
        }

        public long increaseCurrent() {
            return current.addAndGet(weight);
        }

        public void sel(int total) {
            current.addAndGet(-1 * total);
        }

        public long getLastUpdate() {
            return lastUpdate;
        }

        public void setLastUpdate(long lastUpdate) {
            this.lastUpdate = lastUpdate;
        }
    }

    /**
     * get invoker addr list cached for specified invocation
     * <p>
     * <b>for unit test only</b>
     *
     * @param invokers
     * @param invocation
     * @return
     */
    protected <T> Collection<String> getInvokerAddrList(List<Invoker<T>> invokers, Invocation invocation) {
        String key = invokers.get(0).getUrl().getServiceKey() + "." + RpcUtils.getMethodName(invocation);
        Map<String, WeightedRoundRobin> map = methodWeightMap.get(key);
        if (map != null) {
            return map.keySet();
        }
        return null;
    }

    @Override
    protected <T> Invoker<T> doSelect(List<Invoker<T>> invokers, URL url, Invocation invocation) {
        String key = invokers.get(0).getUrl().getServiceKey() + "." + RpcUtils.getMethodName(invocation);
        ConcurrentMap<String, WeightedRoundRobin> map =
                ConcurrentHashMapUtils.computeIfAbsent(methodWeightMap, key, k -> new ConcurrentHashMap<>());
        int totalWeight = 0;
        long maxCurrent = Long.MIN_VALUE;
        long now = System.currentTimeMillis();
        Invoker<T> selectedInvoker = null;
        WeightedRoundRobin selectedWRR = null;
        for (Invoker<T> invoker : invokers) {
            String identifyString = invoker.getUrl().toIdentityString();
            int weight = getWeight(invoker, invocation);
            WeightedRoundRobin weightedRoundRobin = ConcurrentHashMapUtils.computeIfAbsent(map, identifyString, k -> {
                WeightedRoundRobin wrr = new WeightedRoundRobin();
                wrr.setWeight(weight);
                return wrr;
            });

            if (weight != weightedRoundRobin.getWeight()) {
                // weight changed
                weightedRoundRobin.setWeight(weight);
            }
            long cur = weightedRoundRobin.increaseCurrent();
            weightedRoundRobin.setLastUpdate(now);
            if (cur > maxCurrent) {
                maxCurrent = cur;
                selectedInvoker = invoker;
                selectedWRR = weightedRoundRobin;
            }
            totalWeight += weight;
        }
        if (invokers.size() != map.size()) {
            map.entrySet().removeIf(item -> now - item.getValue().getLastUpdate() > RECYCLE_PERIOD);
        }
        if (selectedInvoker != null) {
            selectedWRR.sel(totalWeight);
            return selectedInvoker;
        }
        // should not happen here
        return invokers.get(0);
    }
}
>>>>>>> f6eddf70
<|MERGE_RESOLUTION|>--- conflicted
+++ resolved
@@ -1,190 +1,3 @@
-<<<<<<< HEAD
-/*
- * Licensed to the Apache Software Foundation (ASF) under one or more
- * contributor license agreements.  See the NOTICE file distributed with
- * this work for additional information regarding copyright ownership.
- * The ASF licenses this file to You under the Apache License, Version 2.0
- * (the "License"); you may not use this file except in compliance with
- * the License.  You may obtain a copy of the License at
- *
- *     http://www.apache.org/licenses/LICENSE-2.0
- *
- * Unless required by applicable law or agreed to in writing, software
- * distributed under the License is distributed on an "AS IS" BASIS,
- * WITHOUT WARRANTIES OR CONDITIONS OF ANY KIND, either express or implied.
- * See the License for the specific language governing permissions and
- * limitations under the License.
- */
-package org.apache.dubbo.rpc.cluster.loadbalance;
-
-import org.apache.dubbo.common.URL;
-import org.apache.dubbo.rpc.Invocation;
-import org.apache.dubbo.rpc.Invoker;
-
-import java.util.Collection;
-import java.util.List;
-import java.util.Map;
-import java.util.concurrent.ConcurrentHashMap;
-import java.util.concurrent.ConcurrentMap;
-import java.util.concurrent.atomic.AtomicBoolean;
-import java.util.concurrent.atomic.AtomicLong;
-
-/**
- * Round-Robin负载均衡
- */
-public class RoundRobinLoadBalance extends AbstractLoadBalance {
-	public static final String NAME = "roundrobin";
-
-	private static final int RECYCLE_PERIOD = 60000;
-
-	@Override
-	protected <T> Invoker<T> doSelect(List<Invoker<T>> invokers, URL url, Invocation invocation) {
-		// 首先获取服务的key
-		// 因为invoker列表中的请求url是相同的，所以取第一个即可
-		String key = invokers.get(0).getUrl().getServiceKey() + "." + invocation.getMethodName();
-		// 从全局的负载均衡中获取对应服务的负载均衡策略
-		ConcurrentMap<String, WeightedRoundRobin> map = methodWeightMap.get(key);
-		// 如果是刚启动的服务，创建一个新策略组
-		if (map == null) {
-			methodWeightMap.putIfAbsent(key, new ConcurrentHashMap<String, WeightedRoundRobin>());
-			map = methodWeightMap.get(key);
-		}
-
-		int totalWeight = 0;
-		long maxCurrent = Long.MIN_VALUE;
-		long now = System.currentTimeMillis();
-		Invoker<T> selectedInvoker = null;
-		WeightedRoundRobin selectedWRR = null;
-		// 遍历所有的调用者
-		for (Invoker<T> invoker : invokers) {
-			// 获取校验符
-			String identifyString = invoker.getUrl().toIdentityString();
-			// 获取当前invoker的roundrobin权重
-			WeightedRoundRobin weightedRoundRobin = map.get(identifyString);
-			// 调用AbstractLoadBalance#getWeight()方法，计算invoker的权重
-			int weight = getWeight(invoker, invocation);
-			// 如果当前invoker还没有roundrobin权重
-			if (weightedRoundRobin == null) {
-				// 创建全新的roundrobin权重
-				weightedRoundRobin = new WeightedRoundRobin();
-				// 设置权重并写入roundrobin负载均衡策略
-				weightedRoundRobin.setWeight(weight);
-				map.putIfAbsent(identifyString, weightedRoundRobin);
-			}
-			if (weight != weightedRoundRobin.getWeight()) {
-				// 权重发生变化，更新权重
-				weightedRoundRobin.setWeight(weight);
-			}
-			// 计数器+1
-			long cur = weightedRoundRobin.increaseCurrent();
-			// 最后一次更新时间
-			weightedRoundRobin.setLastUpdate(now);
-			// 如果已经超过计数阈值
-			if (cur > maxCurrent) {
-				// 设置当前的最大值
-				// 如果已经溢出，不会更新下面的内容
-				maxCurrent = cur;
-				// 选中的invoker
-				selectedInvoker = invoker;
-				// 选中的负载均衡权重
-				selectedWRR = weightedRoundRobin;
-			}
-			// 总权重
-			totalWeight += weight;
-		}
-		// 更新所没有被占有，并且调用者和负载均衡策略记录的不均衡
-		// 出现不均衡的情况示例：服务刚刚启动时
-		if (!updateLock.get() && invokers.size() != map.size()) {
-			// 占有更新锁
-			if (updateLock.compareAndSet(false, true)) {
-				try {
-					// 复制一份出来，以备修改
-					ConcurrentMap<String, WeightedRoundRobin> newMap = new ConcurrentHashMap<>(map);
-					// 去除超过循环未轮询到的负载均衡配置
-					newMap.entrySet().removeIf(item -> now - item.getValue().getLastUpdate() > RECYCLE_PERIOD);
-					// 更新负载均衡配置策略
-					methodWeightMap.put(key, newMap);
-				} finally {
-					// 释放更新锁
-					updateLock.set(false);
-				}
-			}
-		}
-		// 如果已经选中了
-		if (selectedInvoker != null) {
-			// 更新权重总和，返回选中的invoker
-			selectedWRR.sel(totalWeight);
-			return selectedInvoker;
-		}
-		// 即使仅有一个invoker，也不会走到这里
-		return invokers.get(0);
-	}
-
-	private ConcurrentMap<String, ConcurrentMap<String, WeightedRoundRobin>> methodWeightMap = new ConcurrentHashMap<String, ConcurrentMap<String, WeightedRoundRobin>>();
-	private AtomicBoolean updateLock = new AtomicBoolean();
-
-	/**
-	 * get invoker addr list cached for specified invocation
-	 * <p>
-	 * <b>for unit test only</b>
-	 * @param invokers
-	 * @param invocation
-	 * @return
-	 */
-	protected <T> Collection<String> getInvokerAddrList(List<Invoker<T>> invokers, Invocation invocation) {
-		String key = invokers.get(0).getUrl().getServiceKey() + "." + invocation.getMethodName();
-		Map<String, WeightedRoundRobin> map = methodWeightMap.get(key);
-		if (map != null) {
-			return map.keySet();
-		}
-		return null;
-	}
-
-	/**
-	 * 包含权重的RoundRobin策略
-	 */
-	protected static class WeightedRoundRobin {
-		/**
-		 * 权重
-		 */
-		private int weight;
-		/**
-		 * 当前值
-		 */
-		private AtomicLong current = new AtomicLong(0);
-		/**
-		 * 最后一次更新时间戳
-		 */
-		private long lastUpdate;
-
-		public int getWeight() {
-			return weight;
-		}
-
-		public void setWeight(int weight) {
-			this.weight = weight;
-			current.set(0);
-		}
-
-		public long increaseCurrent() {
-			return current.addAndGet(weight);
-		}
-
-		public void sel(int total) {
-			current.addAndGet(-1 * total);
-		}
-
-		public long getLastUpdate() {
-			return lastUpdate;
-		}
-
-		public void setLastUpdate(long lastUpdate) {
-			this.lastUpdate = lastUpdate;
-		}
-	}
-
-}
-=======
 /*
  * Licensed to the Apache Software Foundation (ASF) under one or more
  * contributor license agreements.  See the NOTICE file distributed with
@@ -217,7 +30,7 @@
 import java.util.concurrent.atomic.AtomicLong;
 
 /**
- * Round robin load balance.
+ * Round-Robin负载均衡
  */
 public class RoundRobinLoadBalance extends AbstractLoadBalance {
     public static final String NAME = "roundrobin";
@@ -268,8 +81,12 @@
      * @return
      */
     protected <T> Collection<String> getInvokerAddrList(List<Invoker<T>> invokers, Invocation invocation) {
+        // 首先获取服务的key
+        // 因为invoker列表中的请求url是相同的，所以取第一个即可
         String key = invokers.get(0).getUrl().getServiceKey() + "." + RpcUtils.getMethodName(invocation);
+        // 从全局的负载均衡中获取对应服务的负载均衡策略
         Map<String, WeightedRoundRobin> map = methodWeightMap.get(key);
+        // 如果是刚启动的服务，创建一个新策略组
         if (map != null) {
             return map.keySet();
         }
@@ -286,20 +103,28 @@
         long now = System.currentTimeMillis();
         Invoker<T> selectedInvoker = null;
         WeightedRoundRobin selectedWRR = null;
+        // 遍历所有的调用者
         for (Invoker<T> invoker : invokers) {
+            // 获取校验符
             String identifyString = invoker.getUrl().toIdentityString();
+            // 获取当前invoker的roundrobin权重
             int weight = getWeight(invoker, invocation);
+            // 调用AbstractLoadBalance#getWeight()方法，计算invoker的权重
             WeightedRoundRobin weightedRoundRobin = ConcurrentHashMapUtils.computeIfAbsent(map, identifyString, k -> {
                 WeightedRoundRobin wrr = new WeightedRoundRobin();
                 wrr.setWeight(weight);
                 return wrr;
             });
-
+            // 如果当前invoker还没有roundrobin权重
             if (weight != weightedRoundRobin.getWeight()) {
-                // weight changed
+                // 创建全新的roundrobin权重
+                // 设置权重并写入roundrobin负载均衡策略
+                // 权重发生变化，更新权重
                 weightedRoundRobin.setWeight(weight);
             }
+            // 计数器+1
             long cur = weightedRoundRobin.increaseCurrent();
+            // 最后一次更新时间
             weightedRoundRobin.setLastUpdate(now);
             if (cur > maxCurrent) {
                 maxCurrent = cur;
@@ -318,5 +143,4 @@
         // should not happen here
         return invokers.get(0);
     }
-}
->>>>>>> f6eddf70
+}