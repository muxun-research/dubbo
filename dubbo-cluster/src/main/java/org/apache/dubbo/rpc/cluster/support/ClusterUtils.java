--- conflicted
+++ resolved
@@ -1,126 +1,3 @@
-<<<<<<< HEAD
-/*
- * Licensed to the Apache Software Foundation (ASF) under one or more
- * contributor license agreements.  See the NOTICE file distributed with
- * this work for additional information regarding copyright ownership.
- * The ASF licenses this file to You under the Apache License, Version 2.0
- * (the "License"); you may not use this file except in compliance with
- * the License.  You may obtain a copy of the License at
- *
- *     http://www.apache.org/licenses/LICENSE-2.0
- *
- * Unless required by applicable law or agreed to in writing, software
- * distributed under the License is distributed on an "AS IS" BASIS,
- * WITHOUT WARRANTIES OR CONDITIONS OF ANY KIND, either express or implied.
- * See the License for the specific language governing permissions and
- * limitations under the License.
- */
-package org.apache.dubbo.rpc.cluster.support;
-
-import org.apache.dubbo.common.URL;
-import org.apache.dubbo.remoting.Constants;
-
-import java.util.HashMap;
-import java.util.Map;
-
-import static org.apache.dubbo.common.constants.CommonConstants.ALIVE_KEY;
-import static org.apache.dubbo.common.constants.CommonConstants.APPLICATION_KEY;
-import static org.apache.dubbo.common.constants.CommonConstants.CORE_THREADS_KEY;
-import static org.apache.dubbo.common.constants.CommonConstants.DEFAULT_KEY_PREFIX;
-import static org.apache.dubbo.common.constants.CommonConstants.GROUP_KEY;
-import static org.apache.dubbo.common.constants.CommonConstants.METHODS_KEY;
-import static org.apache.dubbo.common.constants.CommonConstants.QUEUES_KEY;
-import static org.apache.dubbo.common.constants.CommonConstants.RELEASE_KEY;
-import static org.apache.dubbo.common.constants.CommonConstants.REMOTE_APPLICATION_KEY;
-import static org.apache.dubbo.common.constants.CommonConstants.THREADPOOL_KEY;
-import static org.apache.dubbo.common.constants.CommonConstants.THREADS_KEY;
-import static org.apache.dubbo.common.constants.CommonConstants.THREAD_NAME_KEY;
-import static org.apache.dubbo.common.constants.CommonConstants.TIMESTAMP_KEY;
-import static org.apache.dubbo.common.constants.CommonConstants.VERSION_KEY;
-import static org.apache.dubbo.remoting.Constants.DUBBO_VERSION_KEY;
-import static org.apache.dubbo.rpc.Constants.INVOKER_LISTENER_KEY;
-import static org.apache.dubbo.rpc.Constants.REFERENCE_FILTER_KEY;
-import static org.apache.dubbo.rpc.cluster.Constants.TAG_KEY;
-
-/**
- * ClusterUtils
- */
-public class ClusterUtils {
-
-    private ClusterUtils() {
-    }
-
-    public static URL mergeUrl(URL remoteUrl, Map<String, String> localMap) {
-        Map<String, String> map = new HashMap<String, String>();
-        Map<String, String> remoteMap = remoteUrl.getParameters();
-
-        if (remoteMap != null && remoteMap.size() > 0) {
-            map.putAll(remoteMap);
-
-            // Remove configurations from provider, some items should be affected by provider.
-			// 清除一些只有provider才会生效的参数
-            map.remove(THREAD_NAME_KEY);
-            map.remove(DEFAULT_KEY_PREFIX + THREAD_NAME_KEY);
-
-            map.remove(THREADPOOL_KEY);
-            map.remove(DEFAULT_KEY_PREFIX + THREADPOOL_KEY);
-
-            map.remove(CORE_THREADS_KEY);
-            map.remove(DEFAULT_KEY_PREFIX + CORE_THREADS_KEY);
-
-            map.remove(THREADS_KEY);
-            map.remove(DEFAULT_KEY_PREFIX + THREADS_KEY);
-
-            map.remove(QUEUES_KEY);
-            map.remove(DEFAULT_KEY_PREFIX + QUEUES_KEY);
-
-            map.remove(ALIVE_KEY);
-            map.remove(DEFAULT_KEY_PREFIX + ALIVE_KEY);
-
-            map.remove(Constants.TRANSPORTER_KEY);
-            map.remove(DEFAULT_KEY_PREFIX + Constants.TRANSPORTER_KEY);
-        }
-
-        if (localMap != null && localMap.size() > 0) {
-            Map<String, String> copyOfLocalMap = new HashMap<>(localMap);
-			// 清除一些已有的，避免覆盖
-            if(map.containsKey(GROUP_KEY)){
-                copyOfLocalMap.remove(GROUP_KEY);
-            }
-            if(map.containsKey(VERSION_KEY)){
-                copyOfLocalMap.remove(VERSION_KEY);
-            }
-			// 删除一些已经更新的，避免覆盖
-            copyOfLocalMap.remove(RELEASE_KEY);
-            copyOfLocalMap.remove(DUBBO_VERSION_KEY);
-            copyOfLocalMap.remove(METHODS_KEY);
-            copyOfLocalMap.remove(TIMESTAMP_KEY);
-            copyOfLocalMap.remove(TAG_KEY);
-			// 合并参数
-            map.putAll(copyOfLocalMap);
-
-            map.put(REMOTE_APPLICATION_KEY, remoteMap.get(APPLICATION_KEY));
-
-			// 合并provider和consumer的filters和listeners
-            String remoteFilter = remoteMap.get(REFERENCE_FILTER_KEY);
-            String localFilter = copyOfLocalMap.get(REFERENCE_FILTER_KEY);
-            if (remoteFilter != null && remoteFilter.length() > 0
-                    && localFilter != null && localFilter.length() > 0) {
-                map.put(REFERENCE_FILTER_KEY, remoteFilter + "," + localFilter);
-            }
-            String remoteListener = remoteMap.get(INVOKER_LISTENER_KEY);
-            String localListener = copyOfLocalMap.get(INVOKER_LISTENER_KEY);
-            if (remoteListener != null && remoteListener.length() > 0
-                    && localListener != null && localListener.length() > 0) {
-                map.put(INVOKER_LISTENER_KEY, remoteListener + "," + localListener);
-            }
-        }
-		// URL参数合并完成
-        return remoteUrl.clearParameters().addParameters(map);
-    }
-
-}
-=======
 /*
  * Licensed to the Apache Software Foundation (ASF) under one or more
  * contributor license agreements.  See the NOTICE file distributed with
@@ -195,5 +72,5 @@
 
         return providerUrlMergeProcessor.mergeLocalParams(localMap);
     }
-}
->>>>>>> f6eddf70
+
+}