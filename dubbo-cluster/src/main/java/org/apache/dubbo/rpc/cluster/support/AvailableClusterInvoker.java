--- conflicted
+++ resolved
@@ -36,13 +36,8 @@
     }
 
     @Override
-<<<<<<< HEAD
     public Result doInvoke(Invocation invocation, List<Invoker<T>> invokers, LoadBalance loadbalance) throws RpcException {
 		// 循环候选的invoker列表，不考虑负载均衡
-=======
-    public Result doInvoke(Invocation invocation, List<Invoker<T>> invokers, LoadBalance loadbalance)
-            throws RpcException {
->>>>>>> f6eddf70
         for (Invoker<T> invoker : invokers) {
             if (invoker.isAvailable()) {
                 return invokeWithContext(invoker, invocation);
