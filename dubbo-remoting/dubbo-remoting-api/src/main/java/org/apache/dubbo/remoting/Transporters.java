<<<<<<< HEAD
/*
 * Licensed to the Apache Software Foundation (ASF) under one or more
 * contributor license agreements.  See the NOTICE file distributed with
 * this work for additional information regarding copyright ownership.
 * The ASF licenses this file to You under the Apache License, Version 2.0
 * (the "License"); you may not use this file except in compliance with
 * the License.  You may obtain a copy of the License at
 *
 *     http://www.apache.org/licenses/LICENSE-2.0
 *
 * Unless required by applicable law or agreed to in writing, software
 * distributed under the License is distributed on an "AS IS" BASIS,
 * WITHOUT WARRANTIES OR CONDITIONS OF ANY KIND, either express or implied.
 * See the License for the specific language governing permissions and
 * limitations under the License.
 */
package org.apache.dubbo.remoting;

import org.apache.dubbo.common.URL;
import org.apache.dubbo.common.Version;
import org.apache.dubbo.common.extension.ExtensionLoader;
import org.apache.dubbo.remoting.transport.ChannelHandlerAdapter;
import org.apache.dubbo.remoting.transport.ChannelHandlerDispatcher;

/**
 * Transporter外观模式
 * 静态，线程安全，提供静态方法
 */
public class Transporters {

    static {
		// 是否有重复的不同版本的类名
        Version.checkDuplicate(Transporters.class);
        Version.checkDuplicate(RemotingException.class);
    }

    private Transporters() {
    }

	/**
	 * 绑定服务器，返回绑定的服务器，入参的URL类型是String
	 */
	public static Server bind(String url, ChannelHandler... handler) throws RemotingException {
		return bind(URL.valueOf(url), handler);
	}

	/**
	 * 绑定服务器，返回绑定的服务器，入参的URL类型是URL
	 */
    public static Server bind(URL url, ChannelHandler... handlers) throws RemotingException {
        if (url == null) {
            throw new IllegalArgumentException("url == null");
        }
        if (handlers == null || handlers.length == 0) {
            throw new IllegalArgumentException("handlers == null");
        }
        ChannelHandler handler;
        if (handlers.length == 1) {
            handler = handlers[0];
        } else {
            handler = new ChannelHandlerDispatcher(handlers);
        }
        return getTransporter().bind(url, handler);
	}

	/**
	 * 连接服务器，返回连接服务器的客户端，入参的URL类型是String
	 */
	public static Client connect(String url, ChannelHandler... handler) throws RemotingException {
		return connect(URL.valueOf(url), handler);
	}

	/**
	 * 连接服务器，返回连接服务器的客户端，入参的URL类型是URL
	 */
    public static Client connect(URL url, ChannelHandler... handlers) throws RemotingException {
        if (url == null) {
            throw new IllegalArgumentException("url == null");
        }
        ChannelHandler handler;
        if (handlers == null || handlers.length == 0) {
            handler = new ChannelHandlerAdapter();
        } else if (handlers.length == 1) {
            handler = handlers[0];
        } else {
            handler = new ChannelHandlerDispatcher(handlers);
        }
        return getTransporter().connect(url, handler);
	}

	/**
	 * 获取Transport
	 */
    public static Transporter getTransporter() {
        return ExtensionLoader.getExtensionLoader(Transporter.class).getAdaptiveExtension();
    }

=======
/*
 * Licensed to the Apache Software Foundation (ASF) under one or more
 * contributor license agreements.  See the NOTICE file distributed with
 * this work for additional information regarding copyright ownership.
 * The ASF licenses this file to You under the Apache License, Version 2.0
 * (the "License"); you may not use this file except in compliance with
 * the License.  You may obtain a copy of the License at
 *
 *     http://www.apache.org/licenses/LICENSE-2.0
 *
 * Unless required by applicable law or agreed to in writing, software
 * distributed under the License is distributed on an "AS IS" BASIS,
 * WITHOUT WARRANTIES OR CONDITIONS OF ANY KIND, either express or implied.
 * See the License for the specific language governing permissions and
 * limitations under the License.
 */
package org.apache.dubbo.remoting;

import org.apache.dubbo.common.URL;
import org.apache.dubbo.remoting.transport.ChannelHandlerAdapter;
import org.apache.dubbo.remoting.transport.ChannelHandlerDispatcher;

/**
 * Transporter facade. (API, Static, ThreadSafe)
 */
public class Transporters {

    private Transporters() {}

    public static RemotingServer bind(String url, ChannelHandler... handler) throws RemotingException {
        return bind(URL.valueOf(url), handler);
    }

    public static RemotingServer bind(URL url, ChannelHandler... handlers) throws RemotingException {
        if (url == null) {
            throw new IllegalArgumentException("url == null");
        }
        if (handlers == null || handlers.length == 0) {
            throw new IllegalArgumentException("handlers == null");
        }
        ChannelHandler handler;
        if (handlers.length == 1) {
            handler = handlers[0];
        } else {
            handler = new ChannelHandlerDispatcher(handlers);
        }
        return getTransporter(url).bind(url, handler);
    }

    public static Client connect(String url, ChannelHandler... handler) throws RemotingException {
        return connect(URL.valueOf(url), handler);
    }

    public static Client connect(URL url, ChannelHandler... handlers) throws RemotingException {
        if (url == null) {
            throw new IllegalArgumentException("url == null");
        }
        ChannelHandler handler;
        if (handlers == null || handlers.length == 0) {
            handler = new ChannelHandlerAdapter();
        } else if (handlers.length == 1) {
            handler = handlers[0];
        } else {
            handler = new ChannelHandlerDispatcher(handlers);
        }
        return getTransporter(url).connect(url, handler);
    }

    public static Transporter getTransporter(URL url) {
        return url.getOrDefaultFrameworkModel()
                .getExtensionLoader(Transporter.class)
                .getAdaptiveExtension();
    }
>>>>>>> f6eddf70
}<|MERGE_RESOLUTION|>--- conflicted
+++ resolved
@@ -1,102 +1,3 @@
-<<<<<<< HEAD
-/*
- * Licensed to the Apache Software Foundation (ASF) under one or more
- * contributor license agreements.  See the NOTICE file distributed with
- * this work for additional information regarding copyright ownership.
- * The ASF licenses this file to You under the Apache License, Version 2.0
- * (the "License"); you may not use this file except in compliance with
- * the License.  You may obtain a copy of the License at
- *
- *     http://www.apache.org/licenses/LICENSE-2.0
- *
- * Unless required by applicable law or agreed to in writing, software
- * distributed under the License is distributed on an "AS IS" BASIS,
- * WITHOUT WARRANTIES OR CONDITIONS OF ANY KIND, either express or implied.
- * See the License for the specific language governing permissions and
- * limitations under the License.
- */
-package org.apache.dubbo.remoting;
-
-import org.apache.dubbo.common.URL;
-import org.apache.dubbo.common.Version;
-import org.apache.dubbo.common.extension.ExtensionLoader;
-import org.apache.dubbo.remoting.transport.ChannelHandlerAdapter;
-import org.apache.dubbo.remoting.transport.ChannelHandlerDispatcher;
-
-/**
- * Transporter外观模式
- * 静态，线程安全，提供静态方法
- */
-public class Transporters {
-
-    static {
-		// 是否有重复的不同版本的类名
-        Version.checkDuplicate(Transporters.class);
-        Version.checkDuplicate(RemotingException.class);
-    }
-
-    private Transporters() {
-    }
-
-	/**
-	 * 绑定服务器，返回绑定的服务器，入参的URL类型是String
-	 */
-	public static Server bind(String url, ChannelHandler... handler) throws RemotingException {
-		return bind(URL.valueOf(url), handler);
-	}
-
-	/**
-	 * 绑定服务器，返回绑定的服务器，入参的URL类型是URL
-	 */
-    public static Server bind(URL url, ChannelHandler... handlers) throws RemotingException {
-        if (url == null) {
-            throw new IllegalArgumentException("url == null");
-        }
-        if (handlers == null || handlers.length == 0) {
-            throw new IllegalArgumentException("handlers == null");
-        }
-        ChannelHandler handler;
-        if (handlers.length == 1) {
-            handler = handlers[0];
-        } else {
-            handler = new ChannelHandlerDispatcher(handlers);
-        }
-        return getTransporter().bind(url, handler);
-	}
-
-	/**
-	 * 连接服务器，返回连接服务器的客户端，入参的URL类型是String
-	 */
-	public static Client connect(String url, ChannelHandler... handler) throws RemotingException {
-		return connect(URL.valueOf(url), handler);
-	}
-
-	/**
-	 * 连接服务器，返回连接服务器的客户端，入参的URL类型是URL
-	 */
-    public static Client connect(URL url, ChannelHandler... handlers) throws RemotingException {
-        if (url == null) {
-            throw new IllegalArgumentException("url == null");
-        }
-        ChannelHandler handler;
-        if (handlers == null || handlers.length == 0) {
-            handler = new ChannelHandlerAdapter();
-        } else if (handlers.length == 1) {
-            handler = handlers[0];
-        } else {
-            handler = new ChannelHandlerDispatcher(handlers);
-        }
-        return getTransporter().connect(url, handler);
-	}
-
-	/**
-	 * 获取Transport
-	 */
-    public static Transporter getTransporter() {
-        return ExtensionLoader.getExtensionLoader(Transporter.class).getAdaptiveExtension();
-    }
-
-=======
 /*
  * Licensed to the Apache Software Foundation (ASF) under one or more
  * contributor license agreements.  See the NOTICE file distributed with
@@ -120,16 +21,23 @@
 import org.apache.dubbo.remoting.transport.ChannelHandlerDispatcher;
 
 /**
- * Transporter facade. (API, Static, ThreadSafe)
+ * Transporter外观模式
+ * 静态，线程安全，提供静态方法
  */
 public class Transporters {
 
     private Transporters() {}
 
+    /**
+     * 绑定服务器，返回绑定的服务器，入参的URL类型是String
+     */
     public static RemotingServer bind(String url, ChannelHandler... handler) throws RemotingException {
         return bind(URL.valueOf(url), handler);
     }
 
+    /**
+     * 绑定服务器，返回绑定的服务器，入参的URL类型是URL
+     */
     public static RemotingServer bind(URL url, ChannelHandler... handlers) throws RemotingException {
         if (url == null) {
             throw new IllegalArgumentException("url == null");
@@ -146,10 +54,16 @@
         return getTransporter(url).bind(url, handler);
     }
 
+    /**
+     * 连接服务器，返回连接服务器的客户端，入参的URL类型是String
+     */
     public static Client connect(String url, ChannelHandler... handler) throws RemotingException {
         return connect(URL.valueOf(url), handler);
     }
 
+    /**
+     * 连接服务器，返回连接服务器的客户端，入参的URL类型是URL
+     */
     public static Client connect(URL url, ChannelHandler... handlers) throws RemotingException {
         if (url == null) {
             throw new IllegalArgumentException("url == null");
@@ -165,10 +79,12 @@
         return getTransporter(url).connect(url, handler);
     }
 
+    /**
+     * 获取Transport
+     */
     public static Transporter getTransporter(URL url) {
         return url.getOrDefaultFrameworkModel()
                 .getExtensionLoader(Transporter.class)
                 .getAdaptiveExtension();
     }
->>>>>>> f6eddf70
 }