/*
 * Licensed to the Apache Software Foundation (ASF) under one or more
 * contributor license agreements.  See the NOTICE file distributed with
 * this work for additional information regarding copyright ownership.
 * The ASF licenses this file to You under the Apache License, Version 2.0
 * (the "License"); you may not use this file except in compliance with
 * the License.  You may obtain a copy of the License at
 *
 *     http://www.apache.org/licenses/LICENSE-2.0
 *
 * Unless required by applicable law or agreed to in writing, software
 * distributed under the License is distributed on an "AS IS" BASIS,
 * WITHOUT WARRANTIES OR CONDITIONS OF ANY KIND, either express or implied.
 * See the License for the specific language governing permissions and
 * limitations under the License.
 */
package org.apache.dubbo.remoting;

import org.apache.dubbo.common.URL;
import org.apache.dubbo.common.extension.Adaptive;
import org.apache.dubbo.common.extension.ExtensionScope;
import org.apache.dubbo.common.extension.SPI;

/**
 * Transporter. (SPI, Singleton, ThreadSafe)
 * 网络传输接口，SPI加载，线程安全
 * SPI版本为Netty3
 * <p>
 * <a href="http://en.wikipedia.org/wiki/Transport_Layer">Transport Layer</a>
 * <a href="http://en.wikipedia.org/wiki/Client%E2%80%93server_model">Client/Server</a>
 * @see org.apache.dubbo.remoting.Transporters
 */
@SPI(value = "netty", scope = ExtensionScope.FRAMEWORK)
public interface Transporter {

<<<<<<< HEAD
	/**
	 * 绑定一个服务器
	 * @param url     服务器URL
	 * @param handler Channel处理器
	 * @return server 绑定的服务器
	 * @throws RemotingException
	 * @see org.apache.dubbo.remoting.Transporters#bind(URL, ChannelHandler...)
	 */
	@Adaptive({Constants.SERVER_KEY, Constants.TRANSPORTER_KEY})
	Server bind(URL url, ChannelHandler handler) throws RemotingException;

	/**
	 * 连接指定服务器
	 * @param url     服务器URL
	 * @param handler Channel处理器
	 * @return client 产生连接的客户端
	 * @throws RemotingException
	 * @see org.apache.dubbo.remoting.Transporters#connect(URL, ChannelHandler...)
	 */
	@Adaptive({Constants.CLIENT_KEY, Constants.TRANSPORTER_KEY})
	Client connect(URL url, ChannelHandler handler) throws RemotingException;

=======
    /**
     * Bind a server.
     *
     * @param url     server url
     * @param handler
     * @return server
     * @throws RemotingException
     * @see org.apache.dubbo.remoting.Transporters#bind(URL, ChannelHandler...)
     */
    @Adaptive({Constants.SERVER_KEY, Constants.TRANSPORTER_KEY})
    RemotingServer bind(URL url, ChannelHandler handler) throws RemotingException;

    /**
     * Connect to a server.
     *
     * @param url     server url
     * @param handler
     * @return client
     * @throws RemotingException
     * @see org.apache.dubbo.remoting.Transporters#connect(URL, ChannelHandler...)
     */
    @Adaptive({Constants.CLIENT_KEY, Constants.TRANSPORTER_KEY})
    Client connect(URL url, ChannelHandler handler) throws RemotingException;
>>>>>>> f6eddf70
}<|MERGE_RESOLUTION|>--- conflicted
+++ resolved
@@ -33,36 +33,11 @@
 @SPI(value = "netty", scope = ExtensionScope.FRAMEWORK)
 public interface Transporter {
 
-<<<<<<< HEAD
-	/**
-	 * 绑定一个服务器
-	 * @param url     服务器URL
-	 * @param handler Channel处理器
-	 * @return server 绑定的服务器
-	 * @throws RemotingException
-	 * @see org.apache.dubbo.remoting.Transporters#bind(URL, ChannelHandler...)
-	 */
-	@Adaptive({Constants.SERVER_KEY, Constants.TRANSPORTER_KEY})
-	Server bind(URL url, ChannelHandler handler) throws RemotingException;
-
-	/**
-	 * 连接指定服务器
-	 * @param url     服务器URL
-	 * @param handler Channel处理器
-	 * @return client 产生连接的客户端
-	 * @throws RemotingException
-	 * @see org.apache.dubbo.remoting.Transporters#connect(URL, ChannelHandler...)
-	 */
-	@Adaptive({Constants.CLIENT_KEY, Constants.TRANSPORTER_KEY})
-	Client connect(URL url, ChannelHandler handler) throws RemotingException;
-
-=======
     /**
-     * Bind a server.
-     *
-     * @param url     server url
-     * @param handler
-     * @return server
+     * 绑定一个服务器
+     * @param url     服务器URL
+     * @param handler Channel处理器
+     * @return server 绑定的服务器
      * @throws RemotingException
      * @see org.apache.dubbo.remoting.Transporters#bind(URL, ChannelHandler...)
      */
@@ -70,15 +45,13 @@
     RemotingServer bind(URL url, ChannelHandler handler) throws RemotingException;
 
     /**
-     * Connect to a server.
-     *
-     * @param url     server url
-     * @param handler
-     * @return client
+     * 连接指定服务器
+     * @param url     服务器URL
+     * @param handler Channel处理器
+     * @return client 产生连接的客户端
      * @throws RemotingException
      * @see org.apache.dubbo.remoting.Transporters#connect(URL, ChannelHandler...)
      */
     @Adaptive({Constants.CLIENT_KEY, Constants.TRANSPORTER_KEY})
     Client connect(URL url, ChannelHandler handler) throws RemotingException;
->>>>>>> f6eddf70
 }