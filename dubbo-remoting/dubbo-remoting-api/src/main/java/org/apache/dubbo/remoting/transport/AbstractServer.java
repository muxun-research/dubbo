--- conflicted
+++ resolved
@@ -36,56 +36,32 @@
 
 import static org.apache.dubbo.common.constants.CommonConstants.ANYHOST_KEY;
 import static org.apache.dubbo.common.constants.CommonConstants.ANYHOST_VALUE;
-<<<<<<< HEAD
-import static org.apache.dubbo.common.constants.CommonConstants.THREADS_KEY;
-=======
 import static org.apache.dubbo.common.constants.LoggerCodeConstants.INTERNAL_ERROR;
 import static org.apache.dubbo.config.Constants.SERVER_THREAD_POOL_NAME;
->>>>>>> f6eddf70
 import static org.apache.dubbo.remoting.Constants.ACCEPTS_KEY;
 import static org.apache.dubbo.remoting.Constants.DEFAULT_ACCEPTS;
-import static org.apache.dubbo.remoting.Constants.DEFAULT_IDLE_TIMEOUT;
-import static org.apache.dubbo.remoting.Constants.IDLE_TIMEOUT_KEY;
 
 /**
  * 抽象远程服务端
  * AbstractServer
  */
-<<<<<<< HEAD
-public abstract class AbstractServer extends AbstractEndpoint implements Server {
-
-    protected static final String SERVER_THREAD_POOL_NAME = "DubboServerHandler";
-    private static final Logger logger = LoggerFactory.getLogger(AbstractServer.class);
-	/**
-	 * 线程池
-	 */
-	ExecutorService executor;
-	/**
-	 * 服务地址
-	 */
-	private InetSocketAddress localAddress;
-	/**
-	 * 绑定地址
-	 */
-	private InetSocketAddress bindAddress;
-	/**
-	 * 服务器最大可接受连接数
-	 */
-	private int accepts;
-	/**
-	 * 空闲超时时间
-	 */
-	private int idleTimeout;
-
-    public AbstractServer(URL url, ChannelHandler handler) throws RemotingException {
-        super(url, handler);
-		// 服务地址Socket
-=======
 public abstract class AbstractServer extends AbstractEndpoint implements RemotingServer {
     private static final ErrorTypeAwareLogger logger = LoggerFactory.getErrorTypeAwareLogger(AbstractServer.class);
+    /**
+     * 线程池
+     */
     private Set<ExecutorService> executors = new ConcurrentHashSet<>();
+    /**
+     * 服务地址
+     */
     private InetSocketAddress localAddress;
+    /**
+     * 绑定地址
+     */
     private InetSocketAddress bindAddress;
+    /**
+     * 服务器最大可接受连接数
+     */
     private int accepts;
 
     private ExecutorRepository executorRepository;
@@ -93,25 +69,19 @@
     public AbstractServer(URL url, ChannelHandler handler) throws RemotingException {
         super(url, handler);
         executorRepository = ExecutorRepository.getInstance(url.getOrDefaultApplicationModel());
->>>>>>> f6eddf70
+        // 服务地址Socket
         localAddress = getUrl().toInetSocketAddress();
-		// 获取绑定的HOST和PORT
+        // 获取绑定的HOST和PORT
         String bindIp = getUrl().getParameter(Constants.BIND_IP_KEY, getUrl().getHost());
         int bindPort = getUrl().getParameter(Constants.BIND_PORT_KEY, getUrl().getPort());
         if (url.getParameter(ANYHOST_KEY, false) || NetUtils.isInvalidLocalHost(bindIp)) {
             bindIp = ANYHOST_VALUE;
         }
         bindAddress = new InetSocketAddress(bindIp, bindPort);
-		// 服务端最大可接受连接数，默认为0
+        // 服务端最大可接受连接数，默认为0
         this.accepts = url.getParameter(ACCEPTS_KEY, DEFAULT_ACCEPTS);
-<<<<<<< HEAD
-		// 服务端连接最大空闲等待时间，默认为600s
-        this.idleTimeout = url.getParameter(IDLE_TIMEOUT_KEY, DEFAULT_IDLE_TIMEOUT);
-		try {
-			// 创建连接
-=======
         try {
->>>>>>> f6eddf70
+            // 创建连接
             doOpen();
             if (logger.isInfoEnabled()) {
                 logger.info("Start " + getClass().getSimpleName() + " bind " + getBindAddress() + ", export "
@@ -125,17 +95,11 @@
                             + t.getMessage(),
                     t);
         }
-<<<<<<< HEAD
-        //fixme replace this with better method
-		// 从DataStore中获取线程池
-        DataStore dataStore = ExtensionLoader.getExtensionLoader(DataStore.class).getDefaultExtension();
-		// dataStore的实现是一个Map<?, Map<?, ?>>类型
-		// 获取对应的类型及端口的线程池
-        executor = (ExecutorService) dataStore.get(Constants.EXECUTOR_SERVICE_COMPONENT_KEY, Integer.toString(url.getPort()));
-=======
+        // 从DataStore中获取线程池
+        // dataStore的实现是一个Map<?, Map<?, ?>>类型
+        // 获取对应的类型及端口的线程池
         executors.add(
                 executorRepository.createExecutorIfAbsent(ExecutorUtil.setThreadName(url, SERVER_THREAD_POOL_NAME)));
->>>>>>> f6eddf70
     }
 
     protected abstract void doOpen() throws Throwable;
@@ -149,13 +113,9 @@
         if (url == null) {
             return;
         }
-<<<<<<< HEAD
+
 		try {
 			// 从URL中重新获取服务端最大可接受连接数
-=======
-
-        try {
->>>>>>> f6eddf70
             if (url.hasParameter(ACCEPTS_KEY)) {
                 int a = url.getParameter(ACCEPTS_KEY, 0);
                 if (a > 0) {
@@ -163,51 +123,7 @@
                 }
             }
         } catch (Throwable t) {
-<<<<<<< HEAD
-            logger.error(t.getMessage(), t);
-        }
-		try {
-			// 从URL中获取服务端连接的空间等待时间
-            if (url.hasParameter(IDLE_TIMEOUT_KEY)) {
-                int t = url.getParameter(IDLE_TIMEOUT_KEY, 0);
-                if (t > 0) {
-                    this.idleTimeout = t;
-                }
-            }
-        } catch (Throwable t) {
-            logger.error(t.getMessage(), t);
-        }
-		try {
-			// 从URL中重新获取线程的名称
-            if (url.hasParameter(THREADS_KEY)
-                    && executor instanceof ThreadPoolExecutor && !executor.isShutdown()) {
-				// 在线程池还没有停止的前提下，进行替换
-                ThreadPoolExecutor threadPoolExecutor = (ThreadPoolExecutor) executor;
-                int threads = url.getParameter(THREADS_KEY, 0);
-				// 获取原有线程池的核心信息
-				// 获取最大连接数和核心连接数
-                int max = threadPoolExecutor.getMaximumPoolSize();
-                int core = threadPoolExecutor.getCorePoolSize();
-                if (threads > 0 && (threads != max || threads != core)) {
-					// 重新设置线程池的核心信息
-                    if (threads < core) {
-                        threadPoolExecutor.setCorePoolSize(threads);
-                        if (core == max) {
-                            threadPoolExecutor.setMaximumPoolSize(threads);
-                        }
-                    } else {
-                        threadPoolExecutor.setMaximumPoolSize(threads);
-                        if (core == max) {
-                            threadPoolExecutor.setCorePoolSize(threads);
-                        }
-                    }
-                }
-            }
-        } catch (Throwable t) {
-            logger.error(t.getMessage(), t);
-=======
             logger.error(INTERNAL_ERROR, "unknown error in remoting module", "", t.getMessage(), t);
->>>>>>> f6eddf70
         }
 
         ExecutorService executor =
@@ -215,40 +131,34 @@
         executors.add(executor);
         executorRepository.updateThreadpool(url, executor);
         super.setUrl(getUrl().addParameters(url.getParameters()));
-	}
-
-	/**
-	 * 服务端发送消息，需要遍历所有创建Channel
-	 */
-	@Override
-	public void send(Object message, boolean sent) throws RemotingException {
-		Collection<Channel> channels = getChannels();
-		for (Channel channel : channels) {
-			// 在Channel处于连接状态的情况下，发送消息
-			if (channel.isConnected()) {
-				channel.send(message, sent);
-			}
-		}
-	}
+    }
+
+    /**
+     * 服务端发送消息，需要遍历所有创建Channel
+     */
+    @Override
+    public void send(Object message, boolean sent) throws RemotingException {
+        Collection<Channel> channels = getChannels();
+        for (Channel channel : channels) {
+            // 在Channel处于连接状态的情况下，发送消息
+            if (channel.isConnected()) {
+                channel.send(message, sent);
+            }
+        }
+    }
 
     @Override
     public void close() {
         if (logger.isInfoEnabled()) {
-<<<<<<< HEAD
-            logger.info("Close " + getClass().getSimpleName() + " bind " + getBindAddress() + ", export " + getLocalAddress());
-		}
-		// 关闭连接池
-        ExecutorUtil.shutdownNow(executor, 100);
-=======
             logger.info("Close " + getClass().getSimpleName() + " bind " + getBindAddress() + ", export "
                     + getLocalAddress());
         }
 
         for (ExecutorService executor : executors) {
+            // 关闭连接池
             ExecutorUtil.shutdownNow(executor, 100);
         }
 
->>>>>>> f6eddf70
         try {
             super.close();
         } catch (Throwable e) {
