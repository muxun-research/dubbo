--- conflicted
+++ resolved
@@ -40,30 +40,13 @@
 import static org.apache.dubbo.remoting.Constants.DEFAULT_ACCEPTS;
 
 /**
- * 抽象远程服务端
  * AbstractServer
  */
 public abstract class AbstractServer extends AbstractEndpoint implements RemotingServer {
-<<<<<<< HEAD
-    private static final ErrorTypeAwareLogger logger = LoggerFactory.getErrorTypeAwareLogger(AbstractServer.class);
-    /**
-     * 线程池
-     */
-=======
-
->>>>>>> f4b0b139
+
     private Set<ExecutorService> executors = new ConcurrentHashSet<>();
-    /**
-     * 服务地址
-     */
     private InetSocketAddress localAddress;
-    /**
-     * 绑定地址
-     */
     private InetSocketAddress bindAddress;
-    /**
-     * 服务器最大可接受连接数
-     */
     private int accepts;
 
     private ExecutorRepository executorRepository;
@@ -71,19 +54,16 @@
     public AbstractServer(URL url, ChannelHandler handler) throws RemotingException {
         super(url, handler);
         executorRepository = ExecutorRepository.getInstance(url.getOrDefaultApplicationModel());
-        // 服务地址Socket
         localAddress = getUrl().toInetSocketAddress();
-        // 获取绑定的HOST和PORT
+
         String bindIp = getUrl().getParameter(Constants.BIND_IP_KEY, getUrl().getHost());
         int bindPort = getUrl().getParameter(Constants.BIND_PORT_KEY, getUrl().getPort());
         if (url.getParameter(ANYHOST_KEY, false) || NetUtils.isInvalidLocalHost(bindIp)) {
             bindIp = ANYHOST_VALUE;
         }
         bindAddress = new InetSocketAddress(bindIp, bindPort);
-        // 服务端最大可接受连接数，默认为0
         this.accepts = url.getParameter(ACCEPTS_KEY, DEFAULT_ACCEPTS);
         try {
-            // 创建连接
             doOpen();
             if (logger.isInfoEnabled()) {
                 logger.info("Start " + getClass().getSimpleName() + " bind " + getBindAddress() + ", export "
@@ -97,9 +77,6 @@
                             + t.getMessage(),
                     t);
         }
-        // 从DataStore中获取线程池
-        // dataStore的实现是一个Map<?, Map<?, ?>>类型
-        // 获取对应的类型及端口的线程池
         executors.add(
                 executorRepository.createExecutorIfAbsent(ExecutorUtil.setThreadName(url, SERVER_THREAD_POOL_NAME)));
     }
@@ -116,8 +93,7 @@
             return;
         }
 
-		try {
-			// 从URL中重新获取服务端最大可接受连接数
+        try {
             if (url.hasParameter(ACCEPTS_KEY)) {
                 int a = url.getParameter(ACCEPTS_KEY, 0);
                 if (a > 0) {
@@ -135,14 +111,10 @@
         super.setUrl(getUrl().addParameters(url.getParameters()));
     }
 
-    /**
-     * 服务端发送消息，需要遍历所有创建Channel
-     */
     @Override
     public void send(Object message, boolean sent) throws RemotingException {
         Collection<Channel> channels = getChannels();
         for (Channel channel : channels) {
-            // 在Channel处于连接状态的情况下，发送消息
             if (channel.isConnected()) {
                 channel.send(message, sent);
             }
@@ -157,7 +129,6 @@
         }
 
         for (ExecutorService executor : executors) {
-            // 关闭连接池
             ExecutorUtil.shutdownNow(executor, 100);
         }
 
