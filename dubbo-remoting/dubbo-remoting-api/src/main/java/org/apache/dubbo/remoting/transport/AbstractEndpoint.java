--- conflicted
+++ resolved
@@ -36,19 +36,10 @@
  */
 public abstract class AbstractEndpoint extends AbstractPeer implements Resetable {
 
-<<<<<<< HEAD
-    private static final ErrorTypeAwareLogger logger = LoggerFactory.getErrorTypeAwareLogger(AbstractEndpoint.class);
-    /**
-     * 编解码器
-     */
-=======
     protected final ErrorTypeAwareLogger logger = LoggerFactory.getErrorTypeAwareLogger(getClass());
 
->>>>>>> f4b0b139
     private Codec2 codec;
-    /**
-     * 连接超时时间
-     */
+
     private int connectTimeout;
 
     public AbstractEndpoint(URL url, ChannelHandler handler) {
@@ -61,14 +52,11 @@
     protected AbstractEndpoint() {}
 
     protected static Codec2 getChannelCodec(URL url) {
-        // 获取url中的编解码器，默认为telnet
         String codecName = url.getParameter(Constants.CODEC_KEY);
         if (StringUtils.isEmpty(codecName)) {
             // codec extension name must stay the same with protocol name
             codecName = url.getProtocol();
         }
-        // 从SPI中获取对应的编解码器
-        // 示例：在DubboProtocol中，会使用DubboCodec
         FrameworkModel frameworkModel = getFrameworkModel(url.getScopeModel());
         if (frameworkModel.getExtensionLoader(Codec2.class).hasExtension(codecName)) {
             return frameworkModel.getExtensionLoader(Codec2.class).getExtension(codecName);
@@ -80,10 +68,6 @@
         }
     }
 
-    /**
-     * 重置URL
-     * @param url
-     */
     @Override
     public void reset(URL url) {
         if (isClosed()) {
@@ -92,7 +76,6 @@
         }
 
         try {
-            // 从URL中重新获取timeout
             if (url.hasParameter(Constants.CONNECT_TIMEOUT_KEY)) {
                 int t = url.getParameter(Constants.CONNECT_TIMEOUT_KEY, 0);
                 if (t > 0) {
@@ -104,9 +87,7 @@
         }
 
         try {
-            // 从URL中重新获取connectTimeout
             if (url.hasParameter(Constants.CODEC_KEY)) {
-                // 从URL中重新获取codec
                 this.codec = getChannelCodec(url);
             }
         } catch (Throwable t) {
