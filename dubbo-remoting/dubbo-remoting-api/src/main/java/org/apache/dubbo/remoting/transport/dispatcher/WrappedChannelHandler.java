/*
 * Licensed to the Apache Software Foundation (ASF) under one or more
 * contributor license agreements.  See the NOTICE file distributed with
 * this work for additional information regarding copyright ownership.
 * The ASF licenses this file to You under the Apache License, Version 2.0
 * (the "License"); you may not use this file except in compliance with
 * the License.  You may obtain a copy of the License at
 *
 *     http://www.apache.org/licenses/LICENSE-2.0
 *
 * Unless required by applicable law or agreed to in writing, software
 * distributed under the License is distributed on an "AS IS" BASIS,
 * WITHOUT WARRANTIES OR CONDITIONS OF ANY KIND, either express or implied.
 * See the License for the specific language governing permissions and
 * limitations under the License.
 */
package org.apache.dubbo.remoting.transport.dispatcher;

import org.apache.dubbo.common.URL;
import org.apache.dubbo.common.logger.ErrorTypeAwareLogger;
import org.apache.dubbo.common.logger.LoggerFactory;
import org.apache.dubbo.common.resource.GlobalResourcesRepository;
import org.apache.dubbo.common.threadpool.manager.ExecutorRepository;
import org.apache.dubbo.remoting.Channel;
import org.apache.dubbo.remoting.ChannelHandler;
import org.apache.dubbo.remoting.RemotingException;
import org.apache.dubbo.remoting.exchange.Request;
import org.apache.dubbo.remoting.exchange.Response;
import org.apache.dubbo.remoting.exchange.support.DefaultFuture;
import org.apache.dubbo.remoting.transport.ChannelHandlerDelegate;
import org.apache.dubbo.rpc.executor.ExecutorSupport;
import org.apache.dubbo.rpc.model.ApplicationModel;

import java.util.concurrent.Executor;
import java.util.concurrent.ExecutorService;

/**
 * 包装后的ChannelHandler
 */
public class WrappedChannelHandler implements ChannelHandlerDelegate {

<<<<<<< HEAD
	protected static final Logger logger = LoggerFactory.getLogger(WrappedChannelHandler.class);

	protected static final ExecutorService SHARED_EXECUTOR = Executors.newCachedThreadPool(new NamedThreadFactory("DubboSharedHandler", true));

	protected final ExecutorService executor;

	protected final ChannelHandler handler;

	protected final URL url;

	public WrappedChannelHandler(ChannelHandler handler, URL url) {
		this.handler = handler;
		this.url = url;
		// 创建Worker线程池
		executor = (ExecutorService) ExtensionLoader.getExtensionLoader(ThreadPool.class).getAdaptiveExtension().getExecutor(url);
		// 添加线程池到DataStore中，Client会从DataStore获取Worker线程池
		String componentKey = Constants.EXECUTOR_SERVICE_COMPONENT_KEY;
		if (CONSUMER_SIDE.equalsIgnoreCase(url.getParameter(SIDE_KEY))) {
			componentKey = CONSUMER_SIDE;
		}
		DataStore dataStore = ExtensionLoader.getExtensionLoader(DataStore.class).getDefaultExtension();
		dataStore.put(componentKey, Integer.toString(url.getPort()), executor);
	}

	public void close() {
		try {
			if (executor != null) {
				executor.shutdown();
			}
		} catch (Throwable t) {
			logger.warn("fail to destroy thread pool of server: " + t.getMessage(), t);
		}
	}

	@Override
	public void connected(Channel channel) throws RemotingException {
		handler.connected(channel);
	}

	@Override
	public void disconnected(Channel channel) throws RemotingException {
		handler.disconnected(channel);
	}

	@Override
	public void sent(Channel channel, Object message) throws RemotingException {
		handler.sent(channel, message);
	}

	@Override
	public void received(Channel channel, Object message) throws RemotingException {
		handler.received(channel, message);
	}

	@Override
	public void caught(Channel channel, Throwable exception) throws RemotingException {
		handler.caught(channel, exception);
	}

	public ExecutorService getExecutor() {
		return executor;
	}

	@Override
	public ChannelHandler getHandler() {
		if (handler instanceof ChannelHandlerDelegate) {
			return ((ChannelHandlerDelegate) handler).getHandler();
		} else {
			return handler;
		}
	}

	public URL getUrl() {
		return url;
	}

	public ExecutorService getExecutorService() {
		// 如果Worker线程池被回收，或者Worker线程池已经关闭，但是事件还没有处理完，会使用共享线程池处理剩下的事件
		return executor == null || executor.isShutdown() ? SHARED_EXECUTOR : executor;
	}
=======
    protected static final ErrorTypeAwareLogger logger =
            LoggerFactory.getErrorTypeAwareLogger(WrappedChannelHandler.class);

    protected final ChannelHandler handler;

    protected final URL url;

    protected final ExecutorSupport executorSupport;

    public WrappedChannelHandler(ChannelHandler handler, URL url) {
        this.handler = handler;
        this.url = url;
        this.executorSupport = ExecutorRepository.getInstance(url.getOrDefaultApplicationModel())
                .getExecutorSupport(url);
    }

    public void close() {}

    @Override
    public void connected(Channel channel) throws RemotingException {
        handler.connected(channel);
    }

    @Override
    public void disconnected(Channel channel) throws RemotingException {
        handler.disconnected(channel);
    }

    @Override
    public void sent(Channel channel, Object message) throws RemotingException {
        handler.sent(channel, message);
    }

    @Override
    public void received(Channel channel, Object message) throws RemotingException {
        handler.received(channel, message);
    }

    @Override
    public void caught(Channel channel, Throwable exception) throws RemotingException {
        handler.caught(channel, exception);
    }

    protected void sendFeedback(Channel channel, Request request, Throwable t) throws RemotingException {

        if (!request.isTwoWay()) {
            return;
        }

        String msg = "Server side(" + url.getIp() + "," + url.getPort() + ") thread pool is exhausted, detail msg:"
                + t.getMessage();

        Response response = new Response(request.getId(), request.getVersion());
        response.setStatus(Response.SERVER_THREADPOOL_EXHAUSTED_ERROR);
        response.setErrorMessage(msg);

        channel.send(response);
    }

    @Override
    public ChannelHandler getHandler() {
        if (handler instanceof ChannelHandlerDelegate) {
            return ((ChannelHandlerDelegate) handler).getHandler();
        } else {
            return handler;
        }
    }

    public URL getUrl() {
        return url;
    }

    /**
     * Currently, this method is mainly customized to facilitate the thread model on consumer side.
     * 1. Use ThreadlessExecutor, aka., delegate callback directly to the thread initiating the call.
     * 2. Use shared executor to execute the callback.
     *
     * @param msg
     * @return
     */
    public ExecutorService getPreferredExecutorService(Object msg) {
        if (msg instanceof Response) {
            Response response = (Response) msg;
            DefaultFuture responseFuture = DefaultFuture.getFuture(response.getId());
            // a typical scenario is the response returned after timeout, the timeout response may have completed the
            // future
            if (responseFuture == null) {
                return getSharedExecutorService();
            } else {
                ExecutorService executor = responseFuture.getExecutor();
                if (executor == null || executor.isShutdown()) {
                    executor = getSharedExecutorService(msg);
                }
                return executor;
            }
        } else {
            return getSharedExecutorService(msg);
        }
    }

    /**
     * @param msg  msg is the network message body, executorSupport.getExecutor needs it, and gets important information from it to get executor
     * @return
     */
    public ExecutorService getSharedExecutorService(Object msg) {
        Executor executor = executorSupport.getExecutor(msg);
        return executor != null ? (ExecutorService) executor : getSharedExecutorService();
    }
>>>>>>> f6eddf70

    /**
     * get the shared executor for current Server or Client
     *
     * @return
     */
    public ExecutorService getSharedExecutorService() {
        // Application may be destroyed before channel disconnected, avoid create new application model
        // see https://github.com/apache/dubbo/issues/9127
        if (url.getApplicationModel() == null || url.getApplicationModel().isDestroyed()) {
            return GlobalResourcesRepository.getGlobalExecutorService();
        }

        // note: url.getOrDefaultApplicationModel() may create new application model
        ApplicationModel applicationModel = url.getOrDefaultApplicationModel();

        ExecutorRepository executorRepository = ExecutorRepository.getInstance(applicationModel);

        ExecutorService executor = executorRepository.getExecutor(url);

        if (executor == null) {
            executor = executorRepository.createExecutorIfAbsent(url);
        }

        return executor;
    }

    @Deprecated
    public ExecutorService getExecutorService() {
        return getSharedExecutorService();
    }
}<|MERGE_RESOLUTION|>--- conflicted
+++ resolved
@@ -39,88 +39,6 @@
  */
 public class WrappedChannelHandler implements ChannelHandlerDelegate {
 
-<<<<<<< HEAD
-	protected static final Logger logger = LoggerFactory.getLogger(WrappedChannelHandler.class);
-
-	protected static final ExecutorService SHARED_EXECUTOR = Executors.newCachedThreadPool(new NamedThreadFactory("DubboSharedHandler", true));
-
-	protected final ExecutorService executor;
-
-	protected final ChannelHandler handler;
-
-	protected final URL url;
-
-	public WrappedChannelHandler(ChannelHandler handler, URL url) {
-		this.handler = handler;
-		this.url = url;
-		// 创建Worker线程池
-		executor = (ExecutorService) ExtensionLoader.getExtensionLoader(ThreadPool.class).getAdaptiveExtension().getExecutor(url);
-		// 添加线程池到DataStore中，Client会从DataStore获取Worker线程池
-		String componentKey = Constants.EXECUTOR_SERVICE_COMPONENT_KEY;
-		if (CONSUMER_SIDE.equalsIgnoreCase(url.getParameter(SIDE_KEY))) {
-			componentKey = CONSUMER_SIDE;
-		}
-		DataStore dataStore = ExtensionLoader.getExtensionLoader(DataStore.class).getDefaultExtension();
-		dataStore.put(componentKey, Integer.toString(url.getPort()), executor);
-	}
-
-	public void close() {
-		try {
-			if (executor != null) {
-				executor.shutdown();
-			}
-		} catch (Throwable t) {
-			logger.warn("fail to destroy thread pool of server: " + t.getMessage(), t);
-		}
-	}
-
-	@Override
-	public void connected(Channel channel) throws RemotingException {
-		handler.connected(channel);
-	}
-
-	@Override
-	public void disconnected(Channel channel) throws RemotingException {
-		handler.disconnected(channel);
-	}
-
-	@Override
-	public void sent(Channel channel, Object message) throws RemotingException {
-		handler.sent(channel, message);
-	}
-
-	@Override
-	public void received(Channel channel, Object message) throws RemotingException {
-		handler.received(channel, message);
-	}
-
-	@Override
-	public void caught(Channel channel, Throwable exception) throws RemotingException {
-		handler.caught(channel, exception);
-	}
-
-	public ExecutorService getExecutor() {
-		return executor;
-	}
-
-	@Override
-	public ChannelHandler getHandler() {
-		if (handler instanceof ChannelHandlerDelegate) {
-			return ((ChannelHandlerDelegate) handler).getHandler();
-		} else {
-			return handler;
-		}
-	}
-
-	public URL getUrl() {
-		return url;
-	}
-
-	public ExecutorService getExecutorService() {
-		// 如果Worker线程池被回收，或者Worker线程池已经关闭，但是事件还没有处理完，会使用共享线程池处理剩下的事件
-		return executor == null || executor.isShutdown() ? SHARED_EXECUTOR : executor;
-	}
-=======
     protected static final ErrorTypeAwareLogger logger =
             LoggerFactory.getErrorTypeAwareLogger(WrappedChannelHandler.class);
 
@@ -227,9 +145,9 @@
      */
     public ExecutorService getSharedExecutorService(Object msg) {
         Executor executor = executorSupport.getExecutor(msg);
+        // 如果Worker线程池被回收，或者Worker线程池已经关闭，但是事件还没有处理完，会使用共享线程池处理剩下的事件
         return executor != null ? (ExecutorService) executor : getSharedExecutorService();
     }
->>>>>>> f6eddf70
 
     /**
      * get the shared executor for current Server or Client
