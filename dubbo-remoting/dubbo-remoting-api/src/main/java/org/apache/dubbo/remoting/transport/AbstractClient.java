/*
 * Licensed to the Apache Software Foundation (ASF) under one or more
 * contributor license agreements.  See the NOTICE file distributed with
 * this work for additional information regarding copyright ownership.
 * The ASF licenses this file to You under the Apache License, Version 2.0
 * (the "License"); you may not use this file except in compliance with
 * the License.  You may obtain a copy of the License at
 *
 *     http://www.apache.org/licenses/LICENSE-2.0
 *
 * Unless required by applicable law or agreed to in writing, software
 * distributed under the License is distributed on an "AS IS" BASIS,
 * WITHOUT WARRANTIES OR CONDITIONS OF ANY KIND, either express or implied.
 * See the License for the specific language governing permissions and
 * limitations under the License.
 */
package org.apache.dubbo.remoting.transport;

import org.apache.dubbo.common.URL;
import org.apache.dubbo.common.Version;
import org.apache.dubbo.common.logger.ErrorTypeAwareLogger;
import org.apache.dubbo.common.logger.LoggerFactory;
import org.apache.dubbo.common.threadpool.manager.ExecutorRepository;
import org.apache.dubbo.common.utils.NetUtils;
import org.apache.dubbo.remoting.Channel;
import org.apache.dubbo.remoting.ChannelHandler;
import org.apache.dubbo.remoting.Client;
import org.apache.dubbo.remoting.Constants;
import org.apache.dubbo.remoting.RemotingException;
import org.apache.dubbo.remoting.transport.dispatcher.ChannelHandlers;

import java.net.InetSocketAddress;
import java.util.concurrent.ExecutorService;
import java.util.concurrent.locks.Lock;
import java.util.concurrent.locks.ReentrantLock;

import static org.apache.dubbo.common.constants.CommonConstants.DEFAULT_CLIENT_THREADPOOL;
import static org.apache.dubbo.common.constants.CommonConstants.LAZY_CONNECT_KEY;
import static org.apache.dubbo.common.constants.CommonConstants.THREADPOOL_KEY;
import static org.apache.dubbo.common.constants.CommonConstants.THREAD_NAME_KEY;
import static org.apache.dubbo.common.constants.LoggerCodeConstants.TRANSPORT_FAILED_CLOSE;
import static org.apache.dubbo.common.constants.LoggerCodeConstants.TRANSPORT_FAILED_CONNECT_PROVIDER;
import static org.apache.dubbo.config.Constants.CLIENT_THREAD_POOL_NAME;

/**
 * 客户端抽象类
 * 一个client也是一个端点
 */
public abstract class AbstractClient extends AbstractEndpoint implements Client {

    private static final ErrorTypeAwareLogger logger = LoggerFactory.getErrorTypeAwareLogger(AbstractClient.class);

    private final Lock connectLock = new ReentrantLock();

    private final boolean needReconnect;

    protected volatile ExecutorService executor;

<<<<<<< HEAD
	/**
	 * 池化Client
	 * 比如初始化NettyClient时，就会调用这个方法
	 */
	public AbstractClient(URL url, ChannelHandler handler) throws RemotingException {
		super(url, handler);
		// 是否需要重连
		needReconnect = url.getParameter(Constants.SEND_RECONNECT_KEY, false);

		try {
			// 打开连接设备
			// 示例：Netty4将会启动Bootstrap
			doOpen();
		} catch (Throwable t) {
			// 如果启动失败，执行关闭，并抛出异常
			close();
			throw new RemotingException(url.toInetSocketAddress(), null,
					"Failed to start " + getClass().getSimpleName() + " " + NetUtils.getLocalAddress()
							+ " connect to the server " + getRemoteAddress() + ", cause: " + t.getMessage(), t);
		}
		try {
			// 连接指定的服务器
			connect();
			if (logger.isInfoEnabled()) {
				logger.info("Start " + getClass().getSimpleName() + " " + NetUtils.getLocalAddress() + " connect to the server " + getRemoteAddress());
			}
		} catch (RemotingException t) {
			if (url.getParameter(Constants.CHECK_KEY, true)) {
				close();
				throw t;
			} else {
				logger.warn("Failed to start " + getClass().getSimpleName() + " " + NetUtils.getLocalAddress()
						+ " connect to the server " + getRemoteAddress() + " (check == false, ignore and retry later!), cause: " + t.getMessage(), t);
			}
		} catch (Throwable t) {
			close();
			throw new RemotingException(url.toInetSocketAddress(), null,
					"Failed to start " + getClass().getSimpleName() + " " + NetUtils.getLocalAddress()
							+ " connect to the server " + getRemoteAddress() + ", cause: " + t.getMessage(), t);
		}
		// 获取消费者线程池
		executor = (ExecutorService) ExtensionLoader.getExtensionLoader(DataStore.class)
				.getDefaultExtension().get(CONSUMER_SIDE, Integer.toString(url.getPort()));
		ExtensionLoader.getExtensionLoader(DataStore.class)
				.getDefaultExtension().remove(CONSUMER_SIDE, Integer.toString(url.getPort()));
	}

    protected static ChannelHandler wrapChannelHandler(URL url, ChannelHandler handler) {
		// 设置线程池的名称，放入到URL中
        url = ExecutorUtil.setThreadName(url, CLIENT_THREAD_POOL_NAME);
		// 设置使用的线程池类型
        url = url.addParameterIfAbsent(THREADPOOL_KEY, DEFAULT_CLIENT_THREADPOOL);
		// 包装ChannelHandler
=======
    public AbstractClient(URL url, ChannelHandler handler) throws RemotingException {
        super(url, handler);
        // set default needReconnect true when channel is not connected
        needReconnect = url.getParameter(Constants.SEND_RECONNECT_KEY, true);

        initExecutor(url);

        try {
            doOpen();
        } catch (Throwable t) {
            close();
            throw new RemotingException(
                    url.toInetSocketAddress(),
                    null,
                    "Failed to start " + getClass().getSimpleName() + " " + NetUtils.getLocalAddress()
                            + " connect to the server " + getRemoteAddress() + ", cause: " + t.getMessage(),
                    t);
        }

        try {
            // connect.
            connect();
            if (logger.isInfoEnabled()) {
                logger.info("Start " + getClass().getSimpleName() + " " + NetUtils.getLocalAddress()
                        + " connect to the server " + getRemoteAddress());
            }
        } catch (RemotingException t) {
            // If lazy connect client fails to establish a connection, the client instance will still be created,
            // and the reconnection will be initiated by ReconnectTask, so there is no need to throw an exception
            if (url.getParameter(LAZY_CONNECT_KEY, false)) {
                logger.warn(
                        TRANSPORT_FAILED_CONNECT_PROVIDER,
                        "",
                        "",
                        "Failed to start " + getClass().getSimpleName() + " " + NetUtils.getLocalAddress()
                                + " connect to the server "
                                + getRemoteAddress()
                                + " (the connection request is initiated by lazy connect client, ignore and retry later!), cause: "
                                + t.getMessage(),
                        t);
                return;
            }

            if (url.getParameter(Constants.CHECK_KEY, true)) {
                close();
                throw t;
            } else {
                logger.warn(
                        TRANSPORT_FAILED_CONNECT_PROVIDER,
                        "",
                        "",
                        "Failed to start " + getClass().getSimpleName() + " " + NetUtils.getLocalAddress()
                                + " connect to the server " + getRemoteAddress()
                                + " (check == false, ignore and retry later!), cause: " + t.getMessage(),
                        t);
            }
        } catch (Throwable t) {
            close();
            throw new RemotingException(
                    url.toInetSocketAddress(),
                    null,
                    "Failed to start " + getClass().getSimpleName() + " " + NetUtils.getLocalAddress()
                            + " connect to the server " + getRemoteAddress() + ", cause: " + t.getMessage(),
                    t);
        }
    }

    private void initExecutor(URL url) {
        ExecutorRepository executorRepository = ExecutorRepository.getInstance(url.getOrDefaultApplicationModel());

        /**
         * Consumer's executor is shared globally, provider ip doesn't need to be part of the thread name.
         *
         * Instance of url is InstanceAddressURL, so addParameter actually adds parameters into ServiceInstance,
         * which means params are shared among different services. Since client is shared among services this is currently not a problem.
         */
        url = url.addParameter(THREAD_NAME_KEY, CLIENT_THREAD_POOL_NAME)
                .addParameterIfAbsent(THREADPOOL_KEY, DEFAULT_CLIENT_THREADPOOL);
        executor = executorRepository.createExecutorIfAbsent(url);
    }

    protected static ChannelHandler wrapChannelHandler(URL url, ChannelHandler handler) {
>>>>>>> f6eddf70
        return ChannelHandlers.wrap(handler, url);
    }

    public InetSocketAddress getConnectAddress() {
		// 从URL中获取请求的host和port，创建Socket连接
        return new InetSocketAddress(NetUtils.filterLocalHost(getUrl().getHost()), getUrl().getPort());
    }

    @Override
    public InetSocketAddress getRemoteAddress() {
        Channel channel = getChannel();
        if (channel == null) {
            return getUrl().toInetSocketAddress();
        }
        return channel.getRemoteAddress();
    }

    @Override
    public InetSocketAddress getLocalAddress() {
        Channel channel = getChannel();
        if (channel == null) {
            return InetSocketAddress.createUnresolved(NetUtils.getLocalHost(), 0);
        }
        return channel.getLocalAddress();
    }

    @Override
    public boolean isConnected() {
        Channel channel = getChannel();
        if (channel == null) {
            return false;
        }
        return channel.isConnected();
    }

    @Override
    public Object getAttribute(String key) {
        Channel channel = getChannel();
        if (channel == null) {
            return null;
        }
        return channel.getAttribute(key);
    }

    @Override
    public void setAttribute(String key, Object value) {
        Channel channel = getChannel();
        if (channel == null) {
            return;
        }
        channel.setAttribute(key, value);
    }

    @Override
    public void removeAttribute(String key) {
        Channel channel = getChannel();
        if (channel == null) {
            return;
        }
        channel.removeAttribute(key);
    }

    @Override
    public boolean hasAttribute(String key) {
        Channel channel = getChannel();
        if (channel == null) {
            return false;
        }
        return channel.hasAttribute(key);
    }

    @Override
    public void send(Object message, boolean sent) throws RemotingException {
        if (needReconnect && !isConnected()) {
            connect();
        }
        Channel channel = getChannel();
        // TODO Can the value returned by getChannel() be null? need improvement.
        if (channel == null || !channel.isConnected()) {
            throw new RemotingException(this, "message can not send, because channel is closed . url:" + getUrl());
        }
        channel.send(message, sent);
    }

    protected void connect() throws RemotingException {
<<<<<<< HEAD
		// 连接服务器时需要上锁
        connectLock.lock();

		try {
			// 判断Channel是否处于连接状态
            if (isConnected()) {
                return;
			}
			// 执行连接
=======
        connectLock.lock();

        try {
            if (isConnected()) {
                return;
            }

            if (isClosed() || isClosing()) {
                logger.warn(
                        TRANSPORT_FAILED_CONNECT_PROVIDER,
                        "",
                        "",
                        "No need to connect to server " + getRemoteAddress() + " from "
                                + getClass().getSimpleName() + " " + NetUtils.getLocalHost() + " using dubbo version "
                                + Version.getVersion() + ", cause: client status is closed or closing.");
                return;
            }

>>>>>>> f6eddf70
            doConnect();

            if (!isConnected()) {
                throw new RemotingException(
                        this,
                        "Failed to connect to server " + getRemoteAddress() + " from "
                                + getClass().getSimpleName() + " "
                                + NetUtils.getLocalHost() + " using dubbo version " + Version.getVersion()
                                + ", cause: Connect wait timeout: " + getConnectTimeout() + "ms.");

            } else {
                if (logger.isInfoEnabled()) {
                    logger.info("Successfully connect to server " + getRemoteAddress() + " from "
                            + getClass().getSimpleName() + " "
                            + NetUtils.getLocalHost() + " using dubbo version " + Version.getVersion()
                            + ", channel is " + this.getChannel());
                }
            }

        } catch (RemotingException e) {
            throw e;

        } catch (Throwable e) {
            throw new RemotingException(
                    this,
                    "Failed to connect to server " + getRemoteAddress() + " from "
                            + getClass().getSimpleName() + " "
                            + NetUtils.getLocalHost() + " using dubbo version " + Version.getVersion()
                            + ", cause: " + e.getMessage(),
                    e);

        } finally {
			// 释放锁
            connectLock.unlock();
        }
    }

    public void disconnect() {
        connectLock.lock();
        try {
            try {
                Channel channel = getChannel();
                if (channel != null) {
                    channel.close();
                }
            } catch (Throwable e) {
                logger.warn(TRANSPORT_FAILED_CLOSE, "", "", e.getMessage(), e);
            }
            try {
                doDisConnect();
            } catch (Throwable e) {
                logger.warn(TRANSPORT_FAILED_CLOSE, "", "", e.getMessage(), e);
            }
        } finally {
            connectLock.unlock();
        }
    }

    @Override
    public void reconnect() throws RemotingException {
        connectLock.lock();
        try {
            disconnect();
            connect();
        } finally {
            connectLock.unlock();
        }
    }

    @Override
    public void close() {
        if (isClosed()) {
            logger.warn(
                    TRANSPORT_FAILED_CONNECT_PROVIDER,
                    "",
                    "",
                    "No need to close connection to server " + getRemoteAddress() + " from "
                            + getClass().getSimpleName() + " " + NetUtils.getLocalHost() + " using dubbo version "
                            + Version.getVersion() + ", cause: the client status is closed.");
            return;
        }

        connectLock.lock();
        try {
            if (isClosed()) {
                logger.warn(
                        TRANSPORT_FAILED_CONNECT_PROVIDER,
                        "",
                        "",
                        "No need to close connection to server " + getRemoteAddress() + " from "
                                + getClass().getSimpleName() + " " + NetUtils.getLocalHost() + " using dubbo version "
                                + Version.getVersion() + ", cause: the client status is closed.");
                return;
            }

            try {
                super.close();
            } catch (Throwable e) {
                logger.warn(TRANSPORT_FAILED_CLOSE, "", "", e.getMessage(), e);
            }

            try {
                disconnect();
            } catch (Throwable e) {
                logger.warn(TRANSPORT_FAILED_CLOSE, "", "", e.getMessage(), e);
            }

            try {
                doClose();
            } catch (Throwable e) {
                logger.warn(TRANSPORT_FAILED_CLOSE, "", "", e.getMessage(), e);
            }

        } finally {
            connectLock.unlock();
        }
    }

    @Override
    public void close(int timeout) {
        close();
    }

    @Override
    public String toString() {
        return getClass().getName() + " [" + getLocalAddress() + " -> " + getRemoteAddress() + "]";
    }

    /**
     * Open client.
     *
     * @throws Throwable
     */
    protected abstract void doOpen() throws Throwable;

    /**
     * Close client.
     *
     * @throws Throwable
     */
    protected abstract void doClose() throws Throwable;

    /**
     * Connect to server.
     *
     * @throws Throwable
     */
    protected abstract void doConnect() throws Throwable;

    /**
     * disConnect to server.
     *
     * @throws Throwable
     */
    protected abstract void doDisConnect() throws Throwable;

    /**
     * Get the connected channel.
     *
     * @return channel
     */
    protected abstract Channel getChannel();
}<|MERGE_RESOLUTION|>--- conflicted
+++ resolved
@@ -21,6 +21,7 @@
 import org.apache.dubbo.common.logger.ErrorTypeAwareLogger;
 import org.apache.dubbo.common.logger.LoggerFactory;
 import org.apache.dubbo.common.threadpool.manager.ExecutorRepository;
+import org.apache.dubbo.common.utils.ExecutorUtil;
 import org.apache.dubbo.common.utils.NetUtils;
 import org.apache.dubbo.remoting.Channel;
 import org.apache.dubbo.remoting.ChannelHandler;
@@ -56,61 +57,10 @@
 
     protected volatile ExecutorService executor;
 
-<<<<<<< HEAD
-	/**
-	 * 池化Client
-	 * 比如初始化NettyClient时，就会调用这个方法
-	 */
-	public AbstractClient(URL url, ChannelHandler handler) throws RemotingException {
-		super(url, handler);
-		// 是否需要重连
-		needReconnect = url.getParameter(Constants.SEND_RECONNECT_KEY, false);
-
-		try {
-			// 打开连接设备
-			// 示例：Netty4将会启动Bootstrap
-			doOpen();
-		} catch (Throwable t) {
-			// 如果启动失败，执行关闭，并抛出异常
-			close();
-			throw new RemotingException(url.toInetSocketAddress(), null,
-					"Failed to start " + getClass().getSimpleName() + " " + NetUtils.getLocalAddress()
-							+ " connect to the server " + getRemoteAddress() + ", cause: " + t.getMessage(), t);
-		}
-		try {
-			// 连接指定的服务器
-			connect();
-			if (logger.isInfoEnabled()) {
-				logger.info("Start " + getClass().getSimpleName() + " " + NetUtils.getLocalAddress() + " connect to the server " + getRemoteAddress());
-			}
-		} catch (RemotingException t) {
-			if (url.getParameter(Constants.CHECK_KEY, true)) {
-				close();
-				throw t;
-			} else {
-				logger.warn("Failed to start " + getClass().getSimpleName() + " " + NetUtils.getLocalAddress()
-						+ " connect to the server " + getRemoteAddress() + " (check == false, ignore and retry later!), cause: " + t.getMessage(), t);
-			}
-		} catch (Throwable t) {
-			close();
-			throw new RemotingException(url.toInetSocketAddress(), null,
-					"Failed to start " + getClass().getSimpleName() + " " + NetUtils.getLocalAddress()
-							+ " connect to the server " + getRemoteAddress() + ", cause: " + t.getMessage(), t);
-		}
-		// 获取消费者线程池
-		executor = (ExecutorService) ExtensionLoader.getExtensionLoader(DataStore.class)
-				.getDefaultExtension().get(CONSUMER_SIDE, Integer.toString(url.getPort()));
-		ExtensionLoader.getExtensionLoader(DataStore.class)
-				.getDefaultExtension().remove(CONSUMER_SIDE, Integer.toString(url.getPort()));
-	}
-
-    protected static ChannelHandler wrapChannelHandler(URL url, ChannelHandler handler) {
-		// 设置线程池的名称，放入到URL中
-        url = ExecutorUtil.setThreadName(url, CLIENT_THREAD_POOL_NAME);
-		// 设置使用的线程池类型
-        url = url.addParameterIfAbsent(THREADPOOL_KEY, DEFAULT_CLIENT_THREADPOOL);
-		// 包装ChannelHandler
-=======
+    /**
+     * 池化Client
+     * 比如初始化NettyClient时，就会调用这个方法
+     */
     public AbstractClient(URL url, ChannelHandler handler) throws RemotingException {
         super(url, handler);
         // set default needReconnect true when channel is not connected
@@ -119,6 +69,8 @@
         initExecutor(url);
 
         try {
+            // 打开连接设备
+            // 示例：Netty4将会启动Bootstrap
             doOpen();
         } catch (Throwable t) {
             close();
@@ -131,7 +83,7 @@
         }
 
         try {
-            // connect.
+            // 连接指定的服务器
             connect();
             if (logger.isInfoEnabled()) {
                 logger.info("Start " + getClass().getSimpleName() + " " + NetUtils.getLocalAddress()
@@ -181,19 +133,18 @@
     private void initExecutor(URL url) {
         ExecutorRepository executorRepository = ExecutorRepository.getInstance(url.getOrDefaultApplicationModel());
 
-        /**
-         * Consumer's executor is shared globally, provider ip doesn't need to be part of the thread name.
-         *
-         * Instance of url is InstanceAddressURL, so addParameter actually adds parameters into ServiceInstance,
-         * which means params are shared among different services. Since client is shared among services this is currently not a problem.
-         */
+        // 获取消费者线程池
         url = url.addParameter(THREAD_NAME_KEY, CLIENT_THREAD_POOL_NAME)
                 .addParameterIfAbsent(THREADPOOL_KEY, DEFAULT_CLIENT_THREADPOOL);
         executor = executorRepository.createExecutorIfAbsent(url);
     }
 
     protected static ChannelHandler wrapChannelHandler(URL url, ChannelHandler handler) {
->>>>>>> f6eddf70
+		// 设置线程池的名称，放入到URL中
+        url = ExecutorUtil.setThreadName(url, CLIENT_THREAD_POOL_NAME);
+		// 设置使用的线程池类型
+        url = url.addParameterIfAbsent(THREADPOOL_KEY, DEFAULT_CLIENT_THREADPOOL);
+		// 包装ChannelHandler
         return ChannelHandlers.wrap(handler, url);
     }
 
@@ -279,7 +230,6 @@
     }
 
     protected void connect() throws RemotingException {
-<<<<<<< HEAD
 		// 连接服务器时需要上锁
         connectLock.lock();
 
@@ -289,13 +239,6 @@
                 return;
 			}
 			// 执行连接
-=======
-        connectLock.lock();
-
-        try {
-            if (isConnected()) {
-                return;
-            }
 
             if (isClosed() || isClosing()) {
                 logger.warn(
@@ -308,7 +251,6 @@
                 return;
             }
 
->>>>>>> f6eddf70
             doConnect();
 
             if (!isConnected()) {
