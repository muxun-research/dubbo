/*
 * Licensed to the Apache Software Foundation (ASF) under one or more
 * contributor license agreements.  See the NOTICE file distributed with
 * this work for additional information regarding copyright ownership.
 * The ASF licenses this file to You under the Apache License, Version 2.0
 * (the "License"); you may not use this file except in compliance with
 * the License.  You may obtain a copy of the License at
 *
 *     http://www.apache.org/licenses/LICENSE-2.0
 *
 * Unless required by applicable law or agreed to in writing, software
 * distributed under the License is distributed on an "AS IS" BASIS,
 * WITHOUT WARRANTIES OR CONDITIONS OF ANY KIND, either express or implied.
 * See the License for the specific language governing permissions and
 * limitations under the License.
 */
package org.apache.dubbo.remoting.transport;

import org.apache.dubbo.common.URL;
import org.apache.dubbo.common.Version;
import org.apache.dubbo.common.threadpool.manager.ExecutorRepository;
<<<<<<< HEAD
import org.apache.dubbo.common.utils.ExecutorUtil;
=======
import org.apache.dubbo.common.threadpool.manager.FrameworkExecutorRepository;
>>>>>>> f4b0b139
import org.apache.dubbo.common.utils.NetUtils;
import org.apache.dubbo.remoting.Channel;
import org.apache.dubbo.remoting.ChannelHandler;
import org.apache.dubbo.remoting.Client;
import org.apache.dubbo.remoting.Constants;
import org.apache.dubbo.remoting.RemotingException;
import org.apache.dubbo.remoting.transport.dispatcher.ChannelHandlers;
import org.apache.dubbo.rpc.model.FrameworkModel;

import java.net.InetSocketAddress;
import java.util.concurrent.ExecutorService;
import java.util.concurrent.ScheduledExecutorService;
import java.util.concurrent.locks.Lock;
import java.util.concurrent.locks.ReentrantLock;

import static org.apache.dubbo.common.constants.CommonConstants.DEFAULT_CLIENT_THREADPOOL;
import static org.apache.dubbo.common.constants.CommonConstants.LAZY_CONNECT_KEY;
import static org.apache.dubbo.common.constants.CommonConstants.THREADPOOL_KEY;
import static org.apache.dubbo.common.constants.CommonConstants.THREAD_NAME_KEY;
import static org.apache.dubbo.common.constants.LoggerCodeConstants.TRANSPORT_FAILED_CLOSE;
import static org.apache.dubbo.common.constants.LoggerCodeConstants.TRANSPORT_FAILED_CONNECT_PROVIDER;
import static org.apache.dubbo.config.Constants.CLIENT_THREAD_POOL_NAME;
import static org.apache.dubbo.remoting.Constants.HEARTBEAT_CHECK_TICK;
import static org.apache.dubbo.remoting.Constants.LEAST_HEARTBEAT_DURATION;
import static org.apache.dubbo.remoting.Constants.LEAST_RECONNECT_DURATION;
import static org.apache.dubbo.remoting.Constants.LEAST_RECONNECT_DURATION_KEY;
import static org.apache.dubbo.remoting.utils.UrlUtils.getIdleTimeout;

/**
 * 客户端抽象类
 * 一个client也是一个端点
 */
public abstract class AbstractClient extends AbstractEndpoint implements Client {

    private final Lock connectLock = new ReentrantLock();

    private final boolean needReconnect;

    private final FrameworkModel frameworkModel;

    protected volatile ExecutorService executor;

<<<<<<< HEAD
    /**
     * 池化Client
     * 比如初始化NettyClient时，就会调用这个方法
     */
=======
    protected volatile ScheduledExecutorService connectivityExecutor;

    protected long reconnectDuration;

>>>>>>> f4b0b139
    public AbstractClient(URL url, ChannelHandler handler) throws RemotingException {
        super(url, handler);
        // set default needReconnect true when channel is not connected
        needReconnect = url.getParameter(Constants.SEND_RECONNECT_KEY, true);

        frameworkModel = url.getOrDefaultFrameworkModel();

        initExecutor(url);

        reconnectDuration = getReconnectDuration(url);

        try {
            // 打开连接设备
            // 示例：Netty4将会启动Bootstrap
            doOpen();
        } catch (Throwable t) {
            close();
            throw new RemotingException(
                    url.toInetSocketAddress(),
                    null,
                    "Failed to start " + getClass().getSimpleName() + " " + NetUtils.getLocalAddress()
                            + " connect to the server " + getRemoteAddress() + ", cause: " + t.getMessage(),
                    t);
        }

        try {
            // 连接指定的服务器
            connect();
            if (logger.isInfoEnabled()) {
                logger.info("Start " + getClass().getSimpleName() + " " + NetUtils.getLocalAddress()
                        + " connect to the server " + getRemoteAddress());
            }
        } catch (RemotingException t) {
            // If lazy connect client fails to establish a connection, the client instance will still be created,
            // and the reconnection will be initiated by ReconnectTask, so there is no need to throw an exception
            if (url.getParameter(LAZY_CONNECT_KEY, false)) {
                logger.warn(
                        TRANSPORT_FAILED_CONNECT_PROVIDER,
                        "",
                        "",
                        "Failed to start " + getClass().getSimpleName() + " " + NetUtils.getLocalAddress()
                                + " connect to the server "
                                + getRemoteAddress()
                                + " (the connection request is initiated by lazy connect client, ignore and retry later!), cause: "
                                + t.getMessage(),
                        t);
                return;
            }

            if (url.getParameter(Constants.CHECK_KEY, true)) {
                close();
                throw t;
            } else {
                logger.warn(
                        TRANSPORT_FAILED_CONNECT_PROVIDER,
                        "",
                        "",
                        "Failed to start " + getClass().getSimpleName() + " " + NetUtils.getLocalAddress()
                                + " connect to the server " + getRemoteAddress()
                                + " (check == false, ignore and retry later!), cause: " + t.getMessage(),
                        t);
            }
        } catch (Throwable t) {
            close();
            throw new RemotingException(
                    url.toInetSocketAddress(),
                    null,
                    "Failed to start " + getClass().getSimpleName() + " " + NetUtils.getLocalAddress()
                            + " connect to the server " + getRemoteAddress() + ", cause: " + t.getMessage(),
                    t);
        }
    }

    protected AbstractClient() {
        needReconnect = false;
        frameworkModel = null;
    }

    private void initExecutor(URL url) {
        ExecutorRepository executorRepository = ExecutorRepository.getInstance(url.getOrDefaultApplicationModel());

<<<<<<< HEAD
        // 获取消费者线程池
=======
        /*
         * Consumer's executor is shared globally, provider ip doesn't need to be part of the thread name.
         *
         * Instance of url is InstanceAddressURL, so addParameter actually adds parameters into ServiceInstance,
         * which means params are shared among different services. Since client is shared among services this is currently not a problem.
         */
>>>>>>> f4b0b139
        url = url.addParameter(THREAD_NAME_KEY, CLIENT_THREAD_POOL_NAME)
                .addParameterIfAbsent(THREADPOOL_KEY, DEFAULT_CLIENT_THREADPOOL);
        executor = executorRepository.createExecutorIfAbsent(url);

        connectivityExecutor = frameworkModel
                .getBeanFactory()
                .getBean(FrameworkExecutorRepository.class)
                .getConnectivityScheduledExecutor();
    }

    protected static ChannelHandler wrapChannelHandler(URL url, ChannelHandler handler) {
		// 设置线程池的名称，放入到URL中
        url = ExecutorUtil.setThreadName(url, CLIENT_THREAD_POOL_NAME);
		// 设置使用的线程池类型
        url = url.addParameterIfAbsent(THREADPOOL_KEY, DEFAULT_CLIENT_THREADPOOL);
		// 包装ChannelHandler
        return ChannelHandlers.wrap(handler, url);
    }

    public InetSocketAddress getConnectAddress() {
		// 从URL中获取请求的host和port，创建Socket连接
        return new InetSocketAddress(NetUtils.filterLocalHost(getUrl().getHost()), getUrl().getPort());
    }

    @Override
    public InetSocketAddress getRemoteAddress() {
        Channel channel = getChannel();
        if (channel == null) {
            return getUrl().toInetSocketAddress();
        }
        return channel.getRemoteAddress();
    }

    @Override
    public InetSocketAddress getLocalAddress() {
        Channel channel = getChannel();
        if (channel == null) {
            return InetSocketAddress.createUnresolved(NetUtils.getLocalHost(), 0);
        }
        return channel.getLocalAddress();
    }

    @Override
    public boolean isConnected() {
        Channel channel = getChannel();
        if (channel == null) {
            return false;
        }
        return channel.isConnected();
    }

    @Override
    public Object getAttribute(String key) {
        Channel channel = getChannel();
        if (channel == null) {
            return null;
        }
        return channel.getAttribute(key);
    }

    @Override
    public void setAttribute(String key, Object value) {
        Channel channel = getChannel();
        if (channel == null) {
            return;
        }
        channel.setAttribute(key, value);
    }

    @Override
    public void removeAttribute(String key) {
        Channel channel = getChannel();
        if (channel == null) {
            return;
        }
        channel.removeAttribute(key);
    }

    @Override
    public boolean hasAttribute(String key) {
        Channel channel = getChannel();
        if (channel == null) {
            return false;
        }
        return channel.hasAttribute(key);
    }

    @Override
    public void send(Object message, boolean sent) throws RemotingException {
        if (needReconnect && !isConnected()) {
            connect();
        }
        Channel channel = getChannel();
        // TODO Can the value returned by getChannel() be null? need improvement.
        if (channel == null || !channel.isConnected()) {
            throw new RemotingException(this, "message can not send, because channel is closed . url:" + getUrl());
        }
        channel.send(message, sent);
    }

    protected void connect() throws RemotingException {
		// 连接服务器时需要上锁
        connectLock.lock();

		try {
			// 判断Channel是否处于连接状态
            if (isConnected()) {
                return;
			}
			// 执行连接

            if (isClosed() || isClosing()) {
                logger.warn(
                        TRANSPORT_FAILED_CONNECT_PROVIDER,
                        "",
                        "",
                        "No need to connect to server " + getRemoteAddress() + " from "
                                + getClass().getSimpleName() + " " + NetUtils.getLocalHost() + " using dubbo version "
                                + Version.getVersion() + ", cause: client status is closed or closing.");
                return;
            }

            doConnect();

            if (!isConnected()) {
                throw new RemotingException(
                        this,
                        "Failed to connect to server " + getRemoteAddress() + " from "
                                + getClass().getSimpleName() + " "
                                + NetUtils.getLocalHost() + " using dubbo version " + Version.getVersion()
                                + ", cause: Connect wait timeout: " + getConnectTimeout() + "ms.");

            } else {
                if (logger.isInfoEnabled()) {
                    logger.info("Successfully connect to server " + getRemoteAddress() + " from "
                            + getClass().getSimpleName() + " "
                            + NetUtils.getLocalHost() + " using dubbo version " + Version.getVersion()
                            + ", channel is " + this.getChannel());
                }
            }

        } catch (RemotingException e) {
            throw e;

        } catch (Throwable e) {
            throw new RemotingException(
                    this,
                    "Failed to connect to server " + getRemoteAddress() + " from "
                            + getClass().getSimpleName() + " "
                            + NetUtils.getLocalHost() + " using dubbo version " + Version.getVersion()
                            + ", cause: " + e.getMessage(),
                    e);

        } finally {
			// 释放锁
            connectLock.unlock();
        }
    }

    public void disconnect() {
        connectLock.lock();
        try {
            try {
                Channel channel = getChannel();
                if (channel != null) {
                    channel.close();
                }
            } catch (Throwable e) {
                logger.warn(TRANSPORT_FAILED_CLOSE, "", "", e.getMessage(), e);
            }
            try {
                doDisConnect();
            } catch (Throwable e) {
                logger.warn(TRANSPORT_FAILED_CLOSE, "", "", e.getMessage(), e);
            }
        } finally {
            connectLock.unlock();
        }
    }

    private long getReconnectDuration(URL url) {
        int idleTimeout = getIdleTimeout(url);
        long heartbeatTimeoutTick = calculateLeastDuration(idleTimeout);
        return calculateReconnectDuration(url, heartbeatTimeoutTick);
    }

    private long calculateLeastDuration(int time) {
        if (time / HEARTBEAT_CHECK_TICK <= 0) {
            return LEAST_HEARTBEAT_DURATION;
        } else {
            return time / HEARTBEAT_CHECK_TICK;
        }
    }

    private long calculateReconnectDuration(URL url, long tick) {
        long leastReconnectDuration = url.getParameter(LEAST_RECONNECT_DURATION_KEY, LEAST_RECONNECT_DURATION);
        return Math.max(leastReconnectDuration, tick);
    }

    @Override
    public void reconnect() throws RemotingException {
        connectLock.lock();
        try {
            disconnect();
            connect();
        } finally {
            connectLock.unlock();
        }
    }

    @Override
    public void close() {
        if (isClosed()) {
            logger.warn(
                    TRANSPORT_FAILED_CONNECT_PROVIDER,
                    "",
                    "",
                    "No need to close connection to server " + getRemoteAddress() + " from "
                            + getClass().getSimpleName() + " " + NetUtils.getLocalHost() + " using dubbo version "
                            + Version.getVersion() + ", cause: the client status is closed.");
            return;
        }

        connectLock.lock();
        try {
            if (isClosed()) {
                logger.warn(
                        TRANSPORT_FAILED_CONNECT_PROVIDER,
                        "",
                        "",
                        "No need to close connection to server " + getRemoteAddress() + " from "
                                + getClass().getSimpleName() + " " + NetUtils.getLocalHost() + " using dubbo version "
                                + Version.getVersion() + ", cause: the client status is closed.");
                return;
            }

            try {
                super.close();
            } catch (Throwable e) {
                logger.warn(TRANSPORT_FAILED_CLOSE, "", "", e.getMessage(), e);
            }

            try {
                disconnect();
            } catch (Throwable e) {
                logger.warn(TRANSPORT_FAILED_CLOSE, "", "", e.getMessage(), e);
            }

            try {
                doClose();
            } catch (Throwable e) {
                logger.warn(TRANSPORT_FAILED_CLOSE, "", "", e.getMessage(), e);
            }

        } finally {
            connectLock.unlock();
        }
    }

    @Override
    public void close(int timeout) {
        close();
    }

    @Override
    public String toString() {
        return getClass().getName() + " [" + getLocalAddress() + " -> " + getRemoteAddress() + "]";
    }

    /**
     * Open client.
     */
    protected abstract void doOpen() throws Throwable;

    /**
     * Close client.
     */
    protected abstract void doClose() throws Throwable;

    /**
     * Connect to server.
     */
    protected abstract void doConnect() throws Throwable;

    /**
     * disConnect to server.
     */
    protected abstract void doDisConnect() throws Throwable;

    /**
     * Get the connected channel.
     */
    protected abstract Channel getChannel();
}<|MERGE_RESOLUTION|>--- conflicted
+++ resolved
@@ -19,11 +19,7 @@
 import org.apache.dubbo.common.URL;
 import org.apache.dubbo.common.Version;
 import org.apache.dubbo.common.threadpool.manager.ExecutorRepository;
-<<<<<<< HEAD
-import org.apache.dubbo.common.utils.ExecutorUtil;
-=======
 import org.apache.dubbo.common.threadpool.manager.FrameworkExecutorRepository;
->>>>>>> f4b0b139
 import org.apache.dubbo.common.utils.NetUtils;
 import org.apache.dubbo.remoting.Channel;
 import org.apache.dubbo.remoting.ChannelHandler;
@@ -53,8 +49,7 @@
 import static org.apache.dubbo.remoting.utils.UrlUtils.getIdleTimeout;
 
 /**
- * 客户端抽象类
- * 一个client也是一个端点
+ * AbstractClient
  */
 public abstract class AbstractClient extends AbstractEndpoint implements Client {
 
@@ -66,17 +61,10 @@
 
     protected volatile ExecutorService executor;
 
-<<<<<<< HEAD
-    /**
-     * 池化Client
-     * 比如初始化NettyClient时，就会调用这个方法
-     */
-=======
     protected volatile ScheduledExecutorService connectivityExecutor;
 
     protected long reconnectDuration;
 
->>>>>>> f4b0b139
     public AbstractClient(URL url, ChannelHandler handler) throws RemotingException {
         super(url, handler);
         // set default needReconnect true when channel is not connected
@@ -89,8 +77,6 @@
         reconnectDuration = getReconnectDuration(url);
 
         try {
-            // 打开连接设备
-            // 示例：Netty4将会启动Bootstrap
             doOpen();
         } catch (Throwable t) {
             close();
@@ -103,7 +89,7 @@
         }
 
         try {
-            // 连接指定的服务器
+            // connect.
             connect();
             if (logger.isInfoEnabled()) {
                 logger.info("Start " + getClass().getSimpleName() + " " + NetUtils.getLocalAddress()
@@ -158,16 +144,12 @@
     private void initExecutor(URL url) {
         ExecutorRepository executorRepository = ExecutorRepository.getInstance(url.getOrDefaultApplicationModel());
 
-<<<<<<< HEAD
-        // 获取消费者线程池
-=======
         /*
          * Consumer's executor is shared globally, provider ip doesn't need to be part of the thread name.
          *
          * Instance of url is InstanceAddressURL, so addParameter actually adds parameters into ServiceInstance,
          * which means params are shared among different services. Since client is shared among services this is currently not a problem.
          */
->>>>>>> f4b0b139
         url = url.addParameter(THREAD_NAME_KEY, CLIENT_THREAD_POOL_NAME)
                 .addParameterIfAbsent(THREADPOOL_KEY, DEFAULT_CLIENT_THREADPOOL);
         executor = executorRepository.createExecutorIfAbsent(url);
@@ -179,16 +161,10 @@
     }
 
     protected static ChannelHandler wrapChannelHandler(URL url, ChannelHandler handler) {
-		// 设置线程池的名称，放入到URL中
-        url = ExecutorUtil.setThreadName(url, CLIENT_THREAD_POOL_NAME);
-		// 设置使用的线程池类型
-        url = url.addParameterIfAbsent(THREADPOOL_KEY, DEFAULT_CLIENT_THREADPOOL);
-		// 包装ChannelHandler
         return ChannelHandlers.wrap(handler, url);
     }
 
     public InetSocketAddress getConnectAddress() {
-		// 从URL中获取请求的host和port，创建Socket连接
         return new InetSocketAddress(NetUtils.filterLocalHost(getUrl().getHost()), getUrl().getPort());
     }
 
@@ -269,15 +245,12 @@
     }
 
     protected void connect() throws RemotingException {
-		// 连接服务器时需要上锁
         connectLock.lock();
 
-		try {
-			// 判断Channel是否处于连接状态
+        try {
             if (isConnected()) {
                 return;
-			}
-			// 执行连接
+            }
 
             if (isClosed() || isClosing()) {
                 logger.warn(
@@ -322,7 +295,6 @@
                     e);
 
         } finally {
-			// 释放锁
             connectLock.unlock();
         }
     }
