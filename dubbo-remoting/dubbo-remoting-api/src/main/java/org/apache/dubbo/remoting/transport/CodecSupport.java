/*
 * Licensed to the Apache Software Foundation (ASF) under one or more
 * contributor license agreements.  See the NOTICE file distributed with
 * this work for additional information regarding copyright ownership.
 * The ASF licenses this file to You under the Apache License, Version 2.0
 * (the "License"); you may not use this file except in compliance with
 * the License.  You may obtain a copy of the License at
 *
 *     http://www.apache.org/licenses/LICENSE-2.0
 *
 * Unless required by applicable law or agreed to in writing, software
 * distributed under the License is distributed on an "AS IS" BASIS,
 * WITHOUT WARRANTIES OR CONDITIONS OF ANY KIND, either express or implied.
 * See the License for the specific language governing permissions and
 * limitations under the License.
 */
package org.apache.dubbo.remoting.transport;

import org.apache.dubbo.common.URL;
import org.apache.dubbo.common.extension.ExtensionLoader;
import org.apache.dubbo.common.logger.ErrorTypeAwareLogger;
import org.apache.dubbo.common.logger.LoggerFactory;
import org.apache.dubbo.common.serialize.ObjectInput;
import org.apache.dubbo.common.serialize.ObjectOutput;
import org.apache.dubbo.common.serialize.Serialization;
import org.apache.dubbo.common.utils.ConcurrentHashMapUtils;
import org.apache.dubbo.remoting.utils.UrlUtils;
import org.apache.dubbo.rpc.model.FrameworkModel;

import java.io.ByteArrayOutputStream;
import java.io.IOException;
import java.io.InputStream;
import java.util.Arrays;
import java.util.Collection;
import java.util.HashMap;
import java.util.Map;
import java.util.Set;
import java.util.concurrent.ConcurrentHashMap;
import java.util.concurrent.ConcurrentMap;

import static org.apache.dubbo.common.constants.LoggerCodeConstants.TRANSPORT_FAILED_SERIALIZATION;

/**
 * 提供查询Serialization功能
 */
public class CodecSupport {
    private static final ErrorTypeAwareLogger logger = LoggerFactory.getErrorTypeAwareLogger(CodecSupport.class);
<<<<<<< HEAD
    /**
     * 序列化策略集合
     * key: 序列化类型编号
     * value: 序列化策略
     */
    private static Map<Byte, Serialization> ID_SERIALIZATION_MAP = new HashMap<Byte, Serialization>();
    /**
     * 序列化策略名称集合
     * key: 序列化类型编号
     * value: 序列化策略名称
     */
    private static Map<Byte, String> ID_SERIALIZATIONNAME_MAP = new HashMap<Byte, String>();
    private static Map<String, Byte> SERIALIZATIONNAME_ID_MAP = new HashMap<String, Byte>();
=======
    private static Map<Byte, Serialization> ID_SERIALIZATION_MAP = new HashMap<>();
    private static Map<Byte, String> ID_SERIALIZATIONNAME_MAP = new HashMap<>();
    private static Map<String, Byte> SERIALIZATIONNAME_ID_MAP = new HashMap<>();
>>>>>>> f4b0b139
    // Cache null object serialize results, for heartbeat request/response serialize use.
    private static ConcurrentMap<Byte, byte[]> ID_NULLBYTES_MAP = new ConcurrentHashMap<>();

    private static final ThreadLocal<byte[]> TL_BUFFER = ThreadLocal.withInitial(() -> new byte[1024]);

    static {
        ExtensionLoader<Serialization> extensionLoader =
                FrameworkModel.defaultModel().getExtensionLoader(Serialization.class);
        // 通过SPI加载序列化的方式
        // 例如：fastjson、dubbo、hessian2
        Set<String> supportedExtensions = extensionLoader.getSupportedExtensions();
        for (String name : supportedExtensions) {
            Serialization serialization = extensionLoader.getExtension(name);
            byte idByte = serialization.getContentTypeId();
            if (ID_SERIALIZATION_MAP.containsKey(idByte)) {
                logger.error(
                        TRANSPORT_FAILED_SERIALIZATION,
                        "",
                        "",
                        "Serialization extension " + serialization.getClass().getName()
                                + " has duplicate id to Serialization extension "
                                + ID_SERIALIZATION_MAP.get(idByte).getClass().getName()
                                + ", ignore this Serialization extension");
                continue;
            }
            ID_SERIALIZATION_MAP.put(idByte, serialization);
            ID_SERIALIZATIONNAME_MAP.put(idByte, name);
            SERIALIZATIONNAME_ID_MAP.put(name, idByte);
        }
    }

    private CodecSupport() {
    }

    public static Serialization getSerializationById(Byte id) {
        return ID_SERIALIZATION_MAP.get(id);
    }

    public static Byte getIDByName(String name) {
        return SERIALIZATIONNAME_ID_MAP.get(name);
    }

    public static Serialization getSerialization(URL url) {
        return url.getOrDefaultFrameworkModel()
                .getExtensionLoader(Serialization.class)
                .getExtension(UrlUtils.serializationOrDefault(url));
    }

    public static Serialization getSerialization(Byte id) throws IOException {
        Serialization result = getSerializationById(id);
        if (result == null) {
            throw new IOException("Unrecognized serialize type from consumer: " + id);
        }
        return result;
    }

    public static ObjectInput deserialize(URL url, InputStream is, byte proto) throws IOException {
        Serialization s = getSerialization(proto);
        return s.deserialize(url, is);
    }

    /**
     * Get the null object serialize result byte[] of Serialization from the cache,
     * if not, generate it first.
     *
     * @param s Serialization Instances
     * @return serialize result of null object
     */
    public static byte[] getNullBytesOf(Serialization s) {
        return ConcurrentHashMapUtils.computeIfAbsent(ID_NULLBYTES_MAP, s.getContentTypeId(), k -> {
            // Pre-generated Null object bytes
            ByteArrayOutputStream baos = new ByteArrayOutputStream();
            byte[] nullBytes = new byte[0];
            try {
                ObjectOutput out = s.serialize(null, baos);
                out.writeObject(null);
                out.flushBuffer();
                nullBytes = baos.toByteArray();
                baos.close();
            } catch (Exception e) {
                logger.warn(
                        TRANSPORT_FAILED_SERIALIZATION,
                        "",
                        "",
                        "Serialization extension " + s.getClass().getName()
                                + " not support serializing null object, return an empty bytes instead.");
            }
            return nullBytes;
        });
    }

    /**
     * Read all payload to byte[]
     *
     * @param is
     * @return
     * @throws IOException
     */
    public static byte[] getPayload(InputStream is) throws IOException {
        ByteArrayOutputStream baos = new ByteArrayOutputStream();
        byte[] buffer = getBuffer(is.available());
        int len;
        while ((len = is.read(buffer)) > -1) {
            baos.write(buffer, 0, len);
        }
        baos.flush();
        return baos.toByteArray();
    }

    private static byte[] getBuffer(int size) {
        byte[] bytes = TL_BUFFER.get();
        if (size <= bytes.length) {
            return bytes;
        }
        return new byte[size];
    }

    /**
     * Check if payload is null object serialize result byte[] of serialization
     *
     * @param payload
     * @param proto
     * @return
     */
    public static boolean isHeartBeat(byte[] payload, byte proto) {
        return Arrays.equals(payload, getNullBytesOf(getSerializationById(proto)));
    }

    public static void checkSerialization(String requestSerializeName, URL url) throws IOException {
        Collection<String> all = UrlUtils.allSerializations(url);
        checkSerialization(requestSerializeName, all);
    }

    public static void checkSerialization(String requestSerializeName, Collection<String> allSerializeName)
            throws IOException {
        for (String serialization : allSerializeName) {
            if (serialization.equals(requestSerializeName)) {
                return;
            }
        }
        throw new IOException("Unexpected serialization type:" + requestSerializeName
                + " received from network, please check if the peer send the right id.");
    }
}<|MERGE_RESOLUTION|>--- conflicted
+++ resolved
@@ -40,30 +40,11 @@
 
 import static org.apache.dubbo.common.constants.LoggerCodeConstants.TRANSPORT_FAILED_SERIALIZATION;
 
-/**
- * 提供查询Serialization功能
- */
 public class CodecSupport {
     private static final ErrorTypeAwareLogger logger = LoggerFactory.getErrorTypeAwareLogger(CodecSupport.class);
-<<<<<<< HEAD
-    /**
-     * 序列化策略集合
-     * key: 序列化类型编号
-     * value: 序列化策略
-     */
-    private static Map<Byte, Serialization> ID_SERIALIZATION_MAP = new HashMap<Byte, Serialization>();
-    /**
-     * 序列化策略名称集合
-     * key: 序列化类型编号
-     * value: 序列化策略名称
-     */
-    private static Map<Byte, String> ID_SERIALIZATIONNAME_MAP = new HashMap<Byte, String>();
-    private static Map<String, Byte> SERIALIZATIONNAME_ID_MAP = new HashMap<String, Byte>();
-=======
     private static Map<Byte, Serialization> ID_SERIALIZATION_MAP = new HashMap<>();
     private static Map<Byte, String> ID_SERIALIZATIONNAME_MAP = new HashMap<>();
     private static Map<String, Byte> SERIALIZATIONNAME_ID_MAP = new HashMap<>();
->>>>>>> f4b0b139
     // Cache null object serialize results, for heartbeat request/response serialize use.
     private static ConcurrentMap<Byte, byte[]> ID_NULLBYTES_MAP = new ConcurrentHashMap<>();
 
@@ -72,8 +53,6 @@
     static {
         ExtensionLoader<Serialization> extensionLoader =
                 FrameworkModel.defaultModel().getExtensionLoader(Serialization.class);
-        // 通过SPI加载序列化的方式
-        // 例如：fastjson、dubbo、hessian2
         Set<String> supportedExtensions = extensionLoader.getSupportedExtensions();
         for (String name : supportedExtensions) {
             Serialization serialization = extensionLoader.getExtension(name);
@@ -95,8 +74,7 @@
         }
     }
 
-    private CodecSupport() {
-    }
+    private CodecSupport() {}
 
     public static Serialization getSerializationById(Byte id) {
         return ID_SERIALIZATION_MAP.get(id);
