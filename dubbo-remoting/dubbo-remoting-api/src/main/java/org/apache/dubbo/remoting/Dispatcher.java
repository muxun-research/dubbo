/*
 * Licensed to the Apache Software Foundation (ASF) under one or more
 * contributor license agreements.  See the NOTICE file distributed with
 * this work for additional information regarding copyright ownership.
 * The ASF licenses this file to You under the Apache License, Version 2.0
 * (the "License"); you may not use this file except in compliance with
 * the License.  You may obtain a copy of the License at
 *
 *     http://www.apache.org/licenses/LICENSE-2.0
 *
 * Unless required by applicable law or agreed to in writing, software
 * distributed under the License is distributed on an "AS IS" BASIS,
 * WITHOUT WARRANTIES OR CONDITIONS OF ANY KIND, either express or implied.
 * See the License for the specific language governing permissions and
 * limitations under the License.
 */
package org.apache.dubbo.remoting;

import org.apache.dubbo.common.URL;
import org.apache.dubbo.common.extension.Adaptive;
import org.apache.dubbo.common.extension.ExtensionScope;
import org.apache.dubbo.common.extension.SPI;
import org.apache.dubbo.remoting.transport.dispatcher.all.AllDispatcher;

/**
 * 调度器
 * SPI加载，单例，线程安全
 * 默认扩展点all
 */
@SPI(value = AllDispatcher.NAME, scope = ExtensionScope.FRAMEWORK)
public interface Dispatcher {

    /**
     * dispatch the message to threadpool.
	 * Dubbo的线程模型：http://dubbo.apache.org/zh-cn/docs/user/demos/thread-model.html
	 * 避免IO发生阻塞，对事件处理较慢的请求，需要发送
     * @param handler
     * @param url
     * @return channel handler
     */
<<<<<<< HEAD
	@Adaptive({Constants.DISPATCHER_KEY, "dispather", "channel.handler"})
	// The last two parameters are reserved for compatibility with the old configuration
	ChannelHandler dispatch(ChannelHandler handler, URL url);

=======
    @Adaptive({Constants.DISPATCHER_KEY, "dispather", "channel.handler"})
    // The last two parameters are reserved for compatibility with the old configuration
    ChannelHandler dispatch(ChannelHandler handler, URL url);
>>>>>>> f6eddf70
}<|MERGE_RESOLUTION|>--- conflicted
+++ resolved
@@ -32,20 +32,13 @@
 
     /**
      * dispatch the message to threadpool.
-	 * Dubbo的线程模型：http://dubbo.apache.org/zh-cn/docs/user/demos/thread-model.html
-	 * 避免IO发生阻塞，对事件处理较慢的请求，需要发送
+     * Dubbo的线程模型：http://dubbo.apache.org/zh-cn/docs/user/demos/thread-model.html
+     * 避免IO发生阻塞，对事件处理较慢的请求，需要发送
      * @param handler
      * @param url
      * @return channel handler
      */
-<<<<<<< HEAD
-	@Adaptive({Constants.DISPATCHER_KEY, "dispather", "channel.handler"})
-	// The last two parameters are reserved for compatibility with the old configuration
-	ChannelHandler dispatch(ChannelHandler handler, URL url);
-
-=======
     @Adaptive({Constants.DISPATCHER_KEY, "dispather", "channel.handler"})
     // The last two parameters are reserved for compatibility with the old configuration
     ChannelHandler dispatch(ChannelHandler handler, URL url);
->>>>>>> f6eddf70
 }