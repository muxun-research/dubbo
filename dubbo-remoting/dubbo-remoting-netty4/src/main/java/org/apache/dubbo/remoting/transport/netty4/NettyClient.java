/*
 * Licensed to the Apache Software Foundation (ASF) under one or more
 * contributor license agreements.  See the NOTICE file distributed with
 * this work for additional information regarding copyright ownership.
 * The ASF licenses this file to You under the Apache License, Version 2.0
 * (the "License"); you may not use this file except in compliance with
 * the License.  You may obtain a copy of the License at
 *
 *     http://www.apache.org/licenses/LICENSE-2.0
 *
 * Unless required by applicable law or agreed to in writing, software
 * distributed under the License is distributed on an "AS IS" BASIS,
 * WITHOUT WARRANTIES OR CONDITIONS OF ANY KIND, either express or implied.
 * See the License for the specific language governing permissions and
 * limitations under the License.
 */
package org.apache.dubbo.remoting.transport.netty4;

import io.netty.bootstrap.Bootstrap;
import io.netty.buffer.PooledByteBufAllocator;
import io.netty.channel.Channel;
import io.netty.channel.ChannelFuture;
import io.netty.channel.ChannelInitializer;
import io.netty.channel.ChannelOption;
import io.netty.channel.nio.NioEventLoopGroup;
import io.netty.channel.socket.nio.NioSocketChannel;
import io.netty.handler.proxy.Socks5ProxyHandler;
import io.netty.handler.timeout.IdleStateHandler;
import io.netty.util.concurrent.DefaultThreadFactory;
import org.apache.dubbo.common.URL;
import org.apache.dubbo.common.Version;
import org.apache.dubbo.common.config.ConfigurationUtils;
import org.apache.dubbo.common.constants.CommonConstants;
import org.apache.dubbo.common.logger.ErrorTypeAwareLogger;
import org.apache.dubbo.common.logger.LoggerFactory;
import org.apache.dubbo.common.resource.GlobalResourceInitializer;
import org.apache.dubbo.common.utils.NetUtils;
import org.apache.dubbo.common.utils.StringUtils;
import org.apache.dubbo.remoting.ChannelHandler;
import org.apache.dubbo.remoting.Constants;
import org.apache.dubbo.remoting.RemotingException;
import org.apache.dubbo.remoting.transport.AbstractClient;
import org.apache.dubbo.remoting.transport.netty4.ssl.SslClientTlsHandler;
import org.apache.dubbo.remoting.transport.netty4.ssl.SslContexts;
import org.apache.dubbo.remoting.utils.UrlUtils;

import java.net.InetSocketAddress;
<<<<<<< HEAD

import static java.util.concurrent.TimeUnit.MILLISECONDS;
=======

import io.netty.bootstrap.Bootstrap;
import io.netty.buffer.PooledByteBufAllocator;
import io.netty.channel.Channel;
import io.netty.channel.ChannelFuture;
import io.netty.channel.ChannelInitializer;
import io.netty.channel.ChannelOption;
import io.netty.channel.EventLoopGroup;
import io.netty.channel.socket.SocketChannel;
import io.netty.handler.proxy.Socks5ProxyHandler;
import io.netty.handler.ssl.SslContext;
import io.netty.handler.timeout.IdleStateHandler;
import io.netty.util.concurrent.EventExecutorGroup;

import static java.util.concurrent.TimeUnit.MILLISECONDS;
import static org.apache.dubbo.common.constants.LoggerCodeConstants.TRANSPORT_CLIENT_CONNECT_TIMEOUT;
import static org.apache.dubbo.common.constants.LoggerCodeConstants.TRANSPORT_FAILED_CONNECT_PROVIDER;
import static org.apache.dubbo.common.constants.LoggerCodeConstants.TRANSPORT_FAILED_DISCONNECT_PROVIDER;
import static org.apache.dubbo.remoting.Constants.DEFAULT_CONNECT_TIMEOUT;
import static org.apache.dubbo.remoting.transport.netty4.NettyEventLoopFactory.eventLoopGroup;
import static org.apache.dubbo.remoting.transport.netty4.NettyEventLoopFactory.socketChannelClass;
>>>>>>> f6eddf70

/**
 * NettyClient.
 */
public class NettyClient extends AbstractClient {

    private static final String SOCKS_PROXY_HOST = "socksProxyHost";

    private static final String SOCKS_PROXY_PORT = "socksProxyPort";

    private static final String DEFAULT_SOCKS_PROXY_PORT = "1080";

    private static final ErrorTypeAwareLogger logger = LoggerFactory.getErrorTypeAwareLogger(NettyClient.class);

    /**
     * netty client bootstrap
     */
    private static final GlobalResourceInitializer<EventLoopGroup> EVENT_LOOP_GROUP = new GlobalResourceInitializer<>(
            () -> eventLoopGroup(Constants.DEFAULT_IO_THREADS, "NettyClientWorker"),
            EventExecutorGroup::shutdownGracefully);

    private Bootstrap bootstrap;

    /**
     * current channel. Each successful invocation of {@link NettyClient#doConnect()} will
     * replace this with new channel and close old channel.
     * <b>volatile, please copy reference to use.</b>
     */
    private volatile Channel channel;

    /**
     * The constructor of NettyClient.
     * It wil init and start netty.
     */
    public NettyClient(final URL url, final ChannelHandler handler) throws RemotingException {
        // you can customize name and type of client thread pool by THREAD_NAME_KEY and THREADPOOL_KEY in
        // CommonConstants.
        // the handler will be wrapped: MultiMessageHandler->HeartbeatHandler->handler
        super(url, wrapChannelHandler(url, handler));
    }

    /**
	 * Netty启动器
     * @throws Throwable
     */
    @Override
    protected void doOpen() throws Throwable {
        final NettyClientHandler nettyClientHandler = createNettyClientHandler();
        bootstrap = new Bootstrap();
        initBootstrap(nettyClientHandler);
    }

    protected NettyClientHandler createNettyClientHandler() {
        return new NettyClientHandler(getUrl(), this);
    }

    protected void initBootstrap(NettyClientHandler nettyClientHandler) {
        bootstrap
                .group(EVENT_LOOP_GROUP.get())
                .option(ChannelOption.SO_KEEPALIVE, true)
                .option(ChannelOption.TCP_NODELAY, true)
                .option(ChannelOption.ALLOCATOR, PooledByteBufAllocator.DEFAULT)
                // .option(ChannelOption.CONNECT_TIMEOUT_MILLIS, getTimeout())
                .channel(socketChannelClass());

        bootstrap.option(ChannelOption.CONNECT_TIMEOUT_MILLIS, Math.max(DEFAULT_CONNECT_TIMEOUT, getConnectTimeout()));
        SslContext sslContext = SslContexts.buildClientSslContext(getUrl());
        bootstrap.handler(new ChannelInitializer<SocketChannel>() {

            @Override
            protected void initChannel(SocketChannel ch) throws Exception {
                int heartbeatInterval = UrlUtils.getHeartbeat(getUrl());

                if (sslContext != null) {
                    ch.pipeline().addLast("negotiation", new SslClientTlsHandler(sslContext));
                }

                NettyCodecAdapter adapter = new NettyCodecAdapter(getCodec(), getUrl(), NettyClient.this);
                ch.pipeline() // .addLast("logging",new LoggingHandler(LogLevel.INFO))//for debug
                        .addLast("decoder", adapter.getDecoder())
                        .addLast("encoder", adapter.getEncoder())
                        .addLast("client-idle-handler", new IdleStateHandler(heartbeatInterval, 0, 0, MILLISECONDS))
                        .addLast("handler", nettyClientHandler);

                String socksProxyHost =
                        ConfigurationUtils.getProperty(getUrl().getOrDefaultApplicationModel(), SOCKS_PROXY_HOST);
                if (socksProxyHost != null && !isFilteredAddress(getUrl().getHost())) {
                    int socksProxyPort = Integer.parseInt(ConfigurationUtils.getProperty(
                            getUrl().getOrDefaultApplicationModel(), SOCKS_PROXY_PORT, DEFAULT_SOCKS_PROXY_PORT));
                    Socks5ProxyHandler socks5ProxyHandler =
                            new Socks5ProxyHandler(new InetSocketAddress(socksProxyHost, socksProxyPort));
                    ch.pipeline().addFirst(socks5ProxyHandler);
                }
            }
        });
    }

    private boolean isFilteredAddress(String host) {
        // filter local address
        return StringUtils.isEquals(NetUtils.getLocalHost(), host) || NetUtils.isLocalHost(host);
    }

    @Override
    protected void doConnect() throws Throwable {
        try {
            String ipv6Address = NetUtils.getLocalHostV6();
            InetSocketAddress connectAddress;
            // first try ipv6 address
            if (ipv6Address != null && getUrl().getParameter(CommonConstants.IPV6_KEY) != null) {
                connectAddress =
                        new InetSocketAddress(getUrl().getParameter(CommonConstants.IPV6_KEY), getUrl().getPort());
                try {
                    doConnect(connectAddress);
                    return;
                } catch (Throwable throwable) {
                    // ignore
                }
            }

            connectAddress = getConnectAddress();
            doConnect(connectAddress);
        } finally {
            // just add new valid channel to NettyChannel's cache
            if (!isConnected()) {
                // future.cancel(true);
            }
        }
    }

    private void doConnect(InetSocketAddress serverAddress) throws RemotingException {
        long start = System.currentTimeMillis();
<<<<<<< HEAD
		// doOpen()只是配置了group、option、handler
		// 接下来需要连接指定服务端
        ChannelFuture future = bootstrap.connect(getConnectAddress());
=======
        ChannelFuture future = bootstrap.connect(serverAddress);
>>>>>>> f6eddf70
        try {
            boolean ret = future.awaitUninterruptibly(getConnectTimeout(), MILLISECONDS);
			// 如果在指定等待时间内成功返回，并且future的返回结果是true
            if (ret && future.isSuccess()) {
				// 获取新的Channel
                Channel newChannel = future.channel();
                try {
					// 关闭旧的链接
					// 获取旧的Channel采用拷贝引用的形式
                    Channel oldChannel = NettyClient.this.channel;
                    if (oldChannel != null) {
                        try {
                            if (logger.isInfoEnabled()) {
                                logger.info("Close old netty channel " + oldChannel + " on create new netty channel "
                                        + newChannel);
                            }
                            oldChannel.close();
                        } finally {
                            NettyChannel.removeChannelIfDisconnected(oldChannel);
                        }
                    }
                } finally {
					// 如果当前客户端已经关闭，释放Channel
                    if (NettyClient.this.isClosed()) {
                        try {
                            if (logger.isInfoEnabled()) {
                                logger.info("Close new netty channel " + newChannel + ", because the client closed.");
                            }
                            newChannel.close();
                        } finally {
							// 回收Channel
                            NettyClient.this.channel = null;
							// 删除新Channel
                            NettyChannel.removeChannelIfDisconnected(newChannel);
                        }
                    } else {
						// 如果新连接没有关闭，用新Channel替换旧Channel
                        NettyClient.this.channel = newChannel;
                    }
                }
            } else if (future.cause() != null) {

                Throwable cause = future.cause();

                // 6-1 Failed to connect to provider server by other reason.

                RemotingException remotingException = new RemotingException(
                        this,
                        "client(url: " + getUrl() + ") failed to connect to server " + serverAddress
                                + ", error message is:" + cause.getMessage(),
                        cause);

                logger.error(
                        TRANSPORT_FAILED_CONNECT_PROVIDER,
                        "network disconnected",
                        "",
                        "Failed to connect to provider server by other reason.",
                        cause);

                throw remotingException;

            } else {

                // 6-2 Client-side timeout

                RemotingException remotingException = new RemotingException(
                        this,
                        "client(url: " + getUrl() + ") failed to connect to server "
                                + serverAddress + " client-side timeout "
                                + getConnectTimeout() + "ms (elapsed: " + (System.currentTimeMillis() - start)
                                + "ms) from netty client "
                                + NetUtils.getLocalHost() + " using dubbo version " + Version.getVersion());

                logger.error(
                        TRANSPORT_CLIENT_CONNECT_TIMEOUT,
                        "provider crash",
                        "",
                        "Client-side timeout.",
                        remotingException);

                throw remotingException;
            }
        } finally {
            if (!isConnected()) {
<<<<<<< HEAD

			}
=======
                // future.cancel(true);
            }
>>>>>>> f6eddf70
        }
    }

    @Override
    protected void doDisConnect() throws Throwable {
        try {
            NettyChannel.removeChannelIfDisconnected(channel);
        } catch (Throwable t) {
            logger.warn(TRANSPORT_FAILED_DISCONNECT_PROVIDER, "", "", t.getMessage());
        }
    }

    @Override
    protected void doClose() throws Throwable {
        // can't shut down nioEventLoopGroup because the method will be invoked when closing one channel but not a
        // client,
        // but when and how to close the nioEventLoopGroup ?
        // nioEventLoopGroup.shutdownGracefully();
    }

    @Override
    protected org.apache.dubbo.remoting.Channel getChannel() {
        Channel c = channel;
        if (c == null) {
            return null;
        }
        return NettyChannel.getOrAddChannel(c, getUrl(), this);
    }

    Channel getNettyChannel() {
        return channel;
    }

    @Override
    public boolean canHandleIdle() {
        return true;
    }

    protected EventLoopGroup getEventLoopGroup() {
        return EVENT_LOOP_GROUP.get();
    }

    protected Bootstrap getBootstrap() {
        return bootstrap;
    }
}<|MERGE_RESOLUTION|>--- conflicted
+++ resolved
@@ -16,17 +16,6 @@
  */
 package org.apache.dubbo.remoting.transport.netty4;
 
-import io.netty.bootstrap.Bootstrap;
-import io.netty.buffer.PooledByteBufAllocator;
-import io.netty.channel.Channel;
-import io.netty.channel.ChannelFuture;
-import io.netty.channel.ChannelInitializer;
-import io.netty.channel.ChannelOption;
-import io.netty.channel.nio.NioEventLoopGroup;
-import io.netty.channel.socket.nio.NioSocketChannel;
-import io.netty.handler.proxy.Socks5ProxyHandler;
-import io.netty.handler.timeout.IdleStateHandler;
-import io.netty.util.concurrent.DefaultThreadFactory;
 import org.apache.dubbo.common.URL;
 import org.apache.dubbo.common.Version;
 import org.apache.dubbo.common.config.ConfigurationUtils;
@@ -45,10 +34,6 @@
 import org.apache.dubbo.remoting.utils.UrlUtils;
 
 import java.net.InetSocketAddress;
-<<<<<<< HEAD
-
-import static java.util.concurrent.TimeUnit.MILLISECONDS;
-=======
 
 import io.netty.bootstrap.Bootstrap;
 import io.netty.buffer.PooledByteBufAllocator;
@@ -70,7 +55,6 @@
 import static org.apache.dubbo.remoting.Constants.DEFAULT_CONNECT_TIMEOUT;
 import static org.apache.dubbo.remoting.transport.netty4.NettyEventLoopFactory.eventLoopGroup;
 import static org.apache.dubbo.remoting.transport.netty4.NettyEventLoopFactory.socketChannelClass;
->>>>>>> f6eddf70
 
 /**
  * NettyClient.
@@ -176,6 +160,8 @@
     @Override
     protected void doConnect() throws Throwable {
         try {
+            // doOpen()只是配置了group、option、handler
+            // 接下来需要连接指定服务端
             String ipv6Address = NetUtils.getLocalHostV6();
             InetSocketAddress connectAddress;
             // first try ipv6 address
@@ -202,13 +188,7 @@
 
     private void doConnect(InetSocketAddress serverAddress) throws RemotingException {
         long start = System.currentTimeMillis();
-<<<<<<< HEAD
-		// doOpen()只是配置了group、option、handler
-		// 接下来需要连接指定服务端
-        ChannelFuture future = bootstrap.connect(getConnectAddress());
-=======
         ChannelFuture future = bootstrap.connect(serverAddress);
->>>>>>> f6eddf70
         try {
             boolean ret = future.awaitUninterruptibly(getConnectTimeout(), MILLISECONDS);
 			// 如果在指定等待时间内成功返回，并且future的返回结果是true
@@ -292,14 +272,10 @@
                 throw remotingException;
             }
         } finally {
+            // just add new valid channel to NettyChannel's cache
             if (!isConnected()) {
-<<<<<<< HEAD
-
-			}
-=======
                 // future.cancel(true);
             }
->>>>>>> f6eddf70
         }
     }
 
