--- conflicted
+++ resolved
@@ -259,11 +259,7 @@
         refreshInvoker(urls);
     }
 
-	/**
-	 * 将invokerURL转换为Invoker Map集合，转换的规则如下：
-	 * 如果URL已经转换为invoker，将不会被缓存重新引用，并直接持有，并且通知如果有URL有参数变化，将会进行重新引用
-	 * 如果
-	 * 如果入参的InvokerURL列表是空的，代表规则仅是一个复写的规则，或者是路由规则，这就需要重新进行对比来决定是否需要重新引用
+    /**
      * Convert the invokerURL list to the Invoker Map. The rules of the conversion are as follows:
      * <ol>
      * <li> If URL has been converted to invoker, it is no longer re-referenced and obtained directly from the cache,
@@ -272,12 +268,12 @@
      * <li>If the list of incoming invokerUrl is empty, It means that the rule is only a override rule or a route
      * rule, which needs to be re-contrasted to decide whether to re-reference.</li>
      * </ol>
-	 *
-	 * @param invokerUrls 不能为空
+     *
+     * @param invokerUrls this parameter can't be null
      */
     private void refreshInvoker(List<URL> invokerUrls) {
         Assert.notNull(invokerUrls, "invokerUrls should not be null");
-		// 如果invokerURL中仅有一个URL，且这个URL的协议是"empty://"
+
         if (invokerUrls.size() == 1
                 && invokerUrls.get(0) != null
                 && EMPTY_PROTOCOL.equals(invokerUrls.get(0).getProtocol())) {
@@ -286,14 +282,12 @@
                     );
             destroyAllInvokers(); // Close all invokers
         } else {
-            // Directory是可访问的
             this.forbidden = false; // Allow to access
-            // 本地引用
+
             if (invokerUrls == Collections.<URL>emptyList()) {
                 invokerUrls = new ArrayList<>();
             }
-            // 如果invokerURL为空集合，但是缓存的invokerURLs不为null，证明之前有invoker，现在没有了
-            // 判断是否更新invokerUrls缓存
+            // use local reference to avoid NPE as this.cachedInvokerUrls will be set null by destroyAllInvokers().
             Set<URL> localCachedInvokerUrls = this.cachedInvokerUrls;
             if (invokerUrls.isEmpty()) {
                 if (CollectionUtils.isNotEmpty(localCachedInvokerUrls)) {
@@ -304,11 +298,10 @@
                             "",
                             "Service" + serviceKey
                                     + " received empty address list with no EMPTY protocol set, trigger empty protection.");
-                    // 使用缓存的invokerURL
+
                     invokerUrls.addAll(localCachedInvokerUrls);
                 }
             } else {
-                // 更新invokerURLs缓存
                 localCachedInvokerUrls = new HashSet<>();
                 localCachedInvokerUrls.addAll(invokerUrls); // Cached invoker urls, convenient for comparison
                 this.cachedInvokerUrls = localCachedInvokerUrls;
@@ -317,13 +310,8 @@
                 return;
             }
 
-            // 将InvokerURL转换为Invoker Map集合
-            // 此时理论上invoker map集合中必有invoker
-            // 但是如果invoker map集合为空，证明在计算过程中出现了问题，并没有执行完成
-            // 可能的出现问题的原因：
-            // 1. client配置的协议和server配置的协议是不同的，比如consumer.protocol=dubbo，provider.protocol=rest
-            // 2. 注册中心出现了问题，推送了不合常规的数据
-            // 直接返回
+            // use local reference to avoid NPE as this.urlInvokerMap will be set null concurrently at
+            // destroyAllInvokers().
             Map<URL, Invoker<T>> localUrlInvokerMap = this.urlInvokerMap;
             // can't use local reference as oldUrlInvokerMap's mappings might be removed directly at toInvokers().
             Map<URL, Invoker<T>> oldUrlInvokerMap = null;
@@ -358,19 +346,16 @@
                                 + ", invoker.size :0. urls :" + invokerUrls.toString()));
 
                 return;
-			}
-			// 获取所有更新后的invoker
+            }
+
             List<Invoker<T>> newInvokers = Collections.unmodifiableList(new ArrayList<>(newUrlInvokerMap.values()));
             BitList<Invoker<T>> finalInvokers =
                     multiGroup ? new BitList<>(toMergeInvokerList(newInvokers)) : new BitList<>(newInvokers);
             // pre-route and build cache
-            // 前置路由处理，并进行缓存构建，证明路由缓存是在原始的invoker列表上进行的
-            // toMergeMethodInvokerMap()方法会将属于不同的group的invoker包装起来，这些被包装起来的invoker是不能被路由的
             refreshRouter(finalInvokers.clone(), () -> this.setInvokers(finalInvokers));
             this.urlInvokerMap = newUrlInvokerMap;
 
             try {
-                // 关闭不使用的invoker
                 destroyUnusedInvokers(oldUrlInvokerMap, newUrlInvokerMap); // Close the unused Invoker
             } catch (Exception e) {
                 logger.warn(REGISTRY_FAILED_DESTROY_SERVICE, "", "", "destroyUnusedInvokers error. ", e);
@@ -389,36 +374,24 @@
                 + joinValidInvokerAddresses());
     }
 
-    /**
-     * 在多group的情形下，合并invoker列表
-     */
     private List<Invoker<T>> toMergeInvokerList(List<Invoker<T>> invokers) {
         List<Invoker<T>> mergedInvokers = new ArrayList<>();
         Map<String, List<Invoker<T>>> groupMap = new HashMap<>();
-        // 遍历invokers
         for (Invoker<T> invoker : invokers) {
-            // 获取group
             String group = invoker.getUrl().getGroup("");
-            // 为当前group key创建ArrayList
             groupMap.computeIfAbsent(group, k -> new ArrayList<>());
-            // 想指定的key添加invoker
             groupMap.get(group).add(invoker);
         }
-        // 如果仅存在一个group
+
         if (groupMap.size() == 1) {
-            // 那么就添加这个group中的所有集群
             mergedInvokers.addAll(groupMap.values().iterator().next());
         } else if (groupMap.size() > 1) {
-            // 如果有多个group
-            // 遍历每个group
             for (List<Invoker<T>> groupList : groupMap.values()) {
                 StaticDirectory<T> staticDirectory = new StaticDirectory<>(groupList);
                 staticDirectory.buildRouterChain();
-                // 利用Cluster将每个集群聚合成一个对外的Cluster，作为外部调用
                 mergedInvokers.add(cluster.join(staticDirectory, false));
             }
         } else {
-            // 如果没有group，那么无需进行合并，直接使用原始的invoker列表
             mergedInvokers = invokers;
         }
         return mergedInvokers;
@@ -427,8 +400,7 @@
     /**
      * @param urls
      * @return null : no routers ,do nothing
-	 * null: 没有路由器，什么都不做
-	 * 其他: 返回路由器规则列表
+     * else :routers list
      */
     private Optional<List<Router>> toRouters(List<URL> urls) {
         if (urls == null || urls.isEmpty()) {
@@ -437,20 +409,15 @@
 
         List<Router> routers = new ArrayList<>();
         for (URL url : urls) {
-			// 如果协议是"empty://"，代表当前URL不需要进行路由规则更新，游标+1
             if (EMPTY_PROTOCOL.equals(url.getProtocol())) {
                 continue;
-			}
-			// 获取路由类型
+            }
             String routerType = url.getParameter(ROUTER_KEY);
-			// 设置路由类型
             if (routerType != null && routerType.length() > 0) {
                 url = url.setProtocol(routerType);
             }
             try {
-                // 通过路由工厂获取URL的路由规则
                 Router router = routerFactory.getRouter(url);
-                // 避免重复添加
                 if (!routers.contains(router)) {
                     routers.add(router);
                 }
@@ -463,7 +430,9 @@
     }
 
     /**
-     * 将URL转换为invoker，如果URL已经被引用，则不会进行重新引用
+     * Turn urls into invokers, and if url has been referred, will not re-reference.
+     * the items that will be put into newUrlInvokeMap will be removed from oldUrlInvokerMap.
+     *
      * @param oldUrlInvokerMap it might be modified during the process.
      * @param urls
      * @return invokers
@@ -475,17 +444,12 @@
             return newUrlInvokerMap;
         }
         String queryProtocols = this.queryMap.get(PROTOCOL_KEY);
-        // 从consumer信息中获取Protocol，如果指定了Protocol，可以获取到，如果未指定，返回null
         for (URL providerUrl : urls) {
-            // 如果protocol配置在引用的一段，则必须在protocol匹配的情况下才会选择
             if (!checkProtocolValid(queryProtocols, providerUrl)) {
                 continue;
             }
 
             URL url = mergeUrl(providerUrl);
-<<<<<<< HEAD
-            // 如果provider的protocol为"empty://"，不进行处理
-=======
             // get the effective protocol that this consumer should consume based on consumer side protocol
             // configuration and available protocols in address pool.
             String effectiveProtocol = getEffectiveProtocol(queryProtocols, url);
@@ -493,7 +457,6 @@
                 url = url.setProtocol(effectiveProtocol);
             }
 
->>>>>>> f4b0b139
             // Cache key is url that does not merge with consumer side parameters,
             // regardless of how the consumer combines parameters,
             // if the server url changes, then refer again
@@ -507,7 +470,6 @@
                         enabled = url.getParameter(ENABLED_KEY, true);
                     }
                     if (enabled) {
-                        // 创建一个InvokerDelegate代理来进行重新引用
                         invoker = protocol.refer(serviceType, url);
                     }
                 } catch (Throwable t) {
@@ -631,19 +593,14 @@
 
     /**
      * Merge url parameters. the order is: override > -D >Consumer > Provider
-	 *
-	 * @param providerUrl provider的URL
+     *
+     * @param providerUrl
      * @return
      */
     private URL mergeUrl(URL providerUrl) {
         if (providerUrl instanceof ServiceAddressURL) {
-            // 合并配置规则
             providerUrl = overrideWithConfigurator(providerUrl);
         } else {
-            // 添加校验参数
-            // 如果check=false，则无论连接时成功还是失败的，总是创建invoker
-            // 合并provider的参数
-            // 仅合并provider参数，directoryUrl和overrideUrl的合并是在notify()方法的最后，这里是不能处理的
             providerUrl = moduleModel
                     .getApplicationModel()
                     .getBeanFactory()
@@ -664,7 +621,6 @@
         if ((providerUrl.getPath() == null || providerUrl.getPath().length() == 0)
                 && DUBBO_PROTOCOL.equals(providerUrl.getProtocol())) { // Compatible version 1.0
             // fix by tony.chenl DUBBO-44
-            // 对Dubbo 1.0版本的兼容
             String path = directoryUrl.getServiceInterface();
             if (path != null) {
                 int i = path.indexOf('/');
@@ -681,20 +637,14 @@
         return providerUrl;
     }
 
-    /**
-     * 合并配置规则
-     */
     protected URL overrideWithConfigurator(URL providerUrl) {
         // override url with configurator from "override://" URL for dubbo 2.6 and before
-        // 使用配置信息配置URL，适用于dubbo 2.6及以前的版本
         providerUrl = overrideWithConfigurators(this.configurators, providerUrl);
 
         // override url with configurator from "app-name.configurators"
-        // 从app-name.configurators中获取配置信息进行配置
         providerUrl = overrideWithConfigurators(consumerConfigurationListener.getConfigurators(), providerUrl);
 
         // override url with configurator from configurators from "service-name.configurators"
-        // 从service-name.configurators中获取配置信息进行配置
         if (referenceConfigurationListener != null) {
             providerUrl = overrideWithConfigurators(referenceConfigurationListener.getConfigurators(), providerUrl);
         }
@@ -703,7 +653,6 @@
     }
 
     private URL overrideWithConfigurators(List<Configurator> configurators, URL url) {
-		// 使用配置信息配置URL
         if (CollectionUtils.isNotEmpty(configurators)) {
             if (url instanceof DubboServiceAddressURL) {
                 DubboServiceAddressURL interfaceAddressURL = (DubboServiceAddressURL) url;
@@ -738,15 +687,13 @@
         return url;
     }
 
-	/**
-	 * 关闭所有的invoker
+    /**
+     * Close all invokers
      */
     @Override
     protected void destroyAllInvokers() {
-        // 从本地引用中获取invoker集合
         Map<URL, Invoker<T>> localUrlInvokerMap = this.urlInvokerMap; // local reference
         if (!CollectionUtils.isEmptyMap(localUrlInvokerMap)) {
-            // 遍历每个URL下的invoker，进行销毁
             for (Invoker<T> invoker : new ArrayList<>(localUrlInvokerMap.values())) {
                 try {
                     invoker.destroy();
@@ -760,7 +707,6 @@
                             t);
                 }
             }
-            // 清除invoker，方便进行内存回收
             localUrlInvokerMap.clear();
         }
 
@@ -769,18 +715,12 @@
         destroyInvokers();
     }
 
-    /**
-     * 检查在缓存中的invoker是否需要销毁
-     * 如果URL中的refer.autodestroy=false，那么invoker集合只允许增加，不允许减少，可能会存在引用泄露
-     * @param oldUrlInvokerMap
-     * @param newUrlInvokerMap
-     */
     private void destroyUnusedInvokers(Map<URL, Invoker<T>> oldUrlInvokerMap, Map<URL, Invoker<T>> newUrlInvokerMap) {
         if (CollectionUtils.isEmptyMap(newUrlInvokerMap)) {
             destroyAllInvokers();
             return;
         }
-        // 获取删除的invoker
+
         if (CollectionUtils.isEmptyMap(oldUrlInvokerMap)) {
             return;
         }
@@ -808,8 +748,8 @@
                 "New url total size, " + newUrlInvokerMap.size() + ", destroyed total size " + oldUrlInvokerMap.size());
     }
 
-	/**
-	 * 用于测试
+    /**
+     * Haomin: added for test purpose
      */
     public Map<URL, Invoker<T>> getUrlInvokerMap() {
         return urlInvokerMap;
@@ -892,7 +832,7 @@
 
         @Override
         protected void notifyOverrides() {
-            listeners.forEach(listener -> listener.refreshInvoker(Collections.emptyList()));
+            listeners.forEach(listener -> listener.refreshOverrideAndInvoker(Collections.emptyList()));
         }
     }
 
