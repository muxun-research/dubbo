/*
 * Licensed to the Apache Software Foundation (ASF) under one or more
 * contributor license agreements.  See the NOTICE file distributed with
 * this work for additional information regarding copyright ownership.
 * The ASF licenses this file to You under the Apache License, Version 2.0
 * (the "License"); you may not use this file except in compliance with
 * the License.  You may obtain a copy of the License at
 *
 *     http://www.apache.org/licenses/LICENSE-2.0
 *
 * Unless required by applicable law or agreed to in writing, software
 * distributed under the License is distributed on an "AS IS" BASIS,
 * WITHOUT WARRANTIES OR CONDITIONS OF ANY KIND, either express or implied.
 * See the License for the specific language governing permissions and
 * limitations under the License.
 */
package org.apache.dubbo.registry.integration;

import org.apache.dubbo.common.Constants;
import org.apache.dubbo.common.URL;
import org.apache.dubbo.common.Version;
import org.apache.dubbo.common.extension.ExtensionLoader;
import org.apache.dubbo.common.logger.Logger;
import org.apache.dubbo.common.logger.LoggerFactory;
import org.apache.dubbo.common.utils.NetUtils;
import org.apache.dubbo.common.utils.StringUtils;
import org.apache.dubbo.config.dynamic.ConfigChangeEvent;
import org.apache.dubbo.config.dynamic.ConfigChangeType;
import org.apache.dubbo.config.dynamic.ConfigType;
import org.apache.dubbo.config.dynamic.ConfigurationListener;
import org.apache.dubbo.config.dynamic.DynamicConfiguration;
import org.apache.dubbo.registry.NotifyListener;
import org.apache.dubbo.registry.Registry;
import org.apache.dubbo.registry.integration.parser.ConfigParser;
import org.apache.dubbo.rpc.Invocation;
import org.apache.dubbo.rpc.Invoker;
import org.apache.dubbo.rpc.Protocol;
import org.apache.dubbo.rpc.RpcException;
import org.apache.dubbo.rpc.cluster.Cluster;
import org.apache.dubbo.rpc.cluster.Configurator;
import org.apache.dubbo.rpc.cluster.ConfiguratorFactory;
import org.apache.dubbo.rpc.cluster.Router;
import org.apache.dubbo.rpc.cluster.RouterFactory;
import org.apache.dubbo.rpc.cluster.directory.AbstractDirectory;
import org.apache.dubbo.rpc.cluster.directory.StaticDirectory;
import org.apache.dubbo.rpc.cluster.support.ClusterUtils;
import org.apache.dubbo.rpc.protocol.InvokerWrapper;
import org.apache.dubbo.rpc.support.RpcUtils;

import java.util.ArrayList;
import java.util.Collection;
import java.util.Collections;
import java.util.Comparator;
import java.util.HashMap;
import java.util.HashSet;
import java.util.Iterator;
import java.util.LinkedList;
import java.util.List;
import java.util.Map;
import java.util.Set;
import java.util.stream.Collectors;

/**
 * RegistryDirectory
 */
public class RegistryDirectory<T> extends AbstractDirectory<T> implements NotifyListener, ConfigurationListener {

    private static final Logger logger = LoggerFactory.getLogger(RegistryDirectory.class);

    private static final Cluster cluster = ExtensionLoader.getExtensionLoader(Cluster.class).getAdaptiveExtension();

    private static final RouterFactory routerFactory = ExtensionLoader.getExtensionLoader(RouterFactory.class).getAdaptiveExtension();

    private static final ConfiguratorFactory configuratorFactory = ExtensionLoader.getExtensionLoader(ConfiguratorFactory.class).getAdaptiveExtension();
    private final String serviceKey; // Initialization at construction time, assertion not null
    private final Class<T> serviceType; // Initialization at construction time, assertion not null
    private final Map<String, String> queryMap; // Initialization at construction time, assertion not null
    private final URL directoryUrl; // Initialization at construction time, assertion not null, and always assign non null value
    private final String[] serviceMethods;
    private final boolean multiGroup;
    private Protocol protocol; // Initialization at the time of injection, the assertion is not null
    private Registry registry; // Initialization at the time of injection, the assertion is not null
    private DynamicConfiguration dynamicConfiguration;
    private volatile boolean forbidden = false;

    private volatile URL overrideDirectoryUrl; // Initialization at construction time, assertion not null, and always assign non null value

    /**
     * override rules
     * Priority: override>-D>consumer>provider
     * Rule one: for a certain provider <ip:port,timeout=100>
     * Rule two: for all providers <* ,timeout=5000>
     */
    private volatile List<Configurator> configurators; // The initial value is null and the midway may be assigned to null, please use the local variable reference
    private volatile List<Configurator> dynamicConfigurators;
    private volatile List<Configurator> appDynamicConfigurators;

    // Map<url, Invoker> cache service url to invoker mapping.
    private volatile Map<String, Invoker<T>> urlInvokerMap; // The initial value is null and the midway may be assigned to null, please use the local variable reference

    // Map<methodName, Invoker> cache service method to invokers mapping.
    private volatile Map<String, List<Invoker<T>>> methodInvokerMap; // The initial value is null and the midway may be assigned to null, please use the local variable reference

    // Set<invokerUrls> cache invokeUrls to invokers mapping.
    private volatile Set<URL> cachedInvokerUrls; // The initial value is null and the midway may be assigned to null, please use the local variable reference

    public RegistryDirectory(Class<T> serviceType, URL url) {
        super(url);
        if (serviceType == null)
            throw new IllegalArgumentException("service type is null.");
        if (url.getServiceKey() == null || url.getServiceKey().length() == 0)
            throw new IllegalArgumentException("registry serviceKey is null.");
        this.serviceType = serviceType;
        this.serviceKey = url.getServiceKey();
        this.queryMap = StringUtils.parseQueryString(url.getParameterAndDecoded(Constants.REFER_KEY));
        this.overrideDirectoryUrl = this.directoryUrl = url.setPath(url.getServiceInterface()).clearParameters().addParameters(queryMap).removeParameter(Constants.MONITOR_KEY);
        String group = directoryUrl.getParameter(Constants.GROUP_KEY, "");
        this.multiGroup = group != null && ("*".equals(group) || group.contains(","));
        String methods = queryMap.get(Constants.METHODS_KEY);
        this.serviceMethods = methods == null ? null : Constants.COMMA_SPLIT_PATTERN.split(methods);
    }

    /**
     * Convert override urls to map for use when re-refer.
     * Send all rules every time, the urls will be reassembled and calculated
     *
     * @param urls Contract:
     *             </br>1.override://0.0.0.0/...( or override://ip:port...?anyhost=true)&para1=value1... means global rules (all of the providers take effect)
     *             </br>2.override://ip:port...?anyhost=false Special rules (only for a certain provider)
     *             </br>3.override:// rule is not supported... ,needs to be calculated by registry itself.
     *             </br>4.override://0.0.0.0/ without parameters means clearing the override
     * @return
     */
    public static List<Configurator> toConfigurators(List<URL> urls) {
        if (urls == null || urls.isEmpty()) {
            return Collections.emptyList();
        }

        List<Configurator> configurators = new ArrayList<Configurator>(urls.size());
        for (URL url : urls) {
            if (Constants.EMPTY_PROTOCOL.equals(url.getProtocol())) {
                configurators.clear();
                break;
            }
            Map<String, String> override = new HashMap<String, String>(url.getParameters());
            //The anyhost parameter of override may be added automatically, it can't change the judgement of changing url
            override.remove(Constants.ANYHOST_KEY);
            if (override.size() == 0) {
                configurators.clear();
                continue;
            }
            configurators.add(configuratorFactory.getConfigurator(url));
        }
        Collections.sort(configurators);
        return configurators;
    }

    public static List<Configurator> configToConfiguratiors(String rawConfig) {
        if (StringUtils.isEmpty(rawConfig)) {
            return new LinkedList<>();
        }
        List<URL> urls = ConfigParser.parseConfigurators(rawConfig);
        return urls.stream().map(configuratorFactory::getConfigurator).collect(Collectors.toList());
    }

    public void setProtocol(Protocol protocol) {
        this.protocol = protocol;
    }

    public void setRegistry(Registry registry) {
        this.registry = registry;
    }

    public void subscribe(URL url) {
        setConsumerUrl(url);
        String rawConfig = dynamicConfiguration.getConfig(url.getServiceKey() + Constants.CONFIGURATORS_SUFFIX, "dubbo", this);
        String rawConfigApp = dynamicConfiguration.getConfig(url.getParameter(Constants.APPLICATION_KEY) + Constants.CONFIGURATORS_SUFFIX, "dubbo", this);

        if (StringUtils.isNotEmpty(rawConfig)) {
            this.dynamicConfigurators = configToConfiguratiors(rawConfig);
        }
        if (StringUtils.isNotEmpty(rawConfigApp)) {
            this.appDynamicConfigurators = configToConfiguratiors(rawConfigApp);
        }

        registry.subscribe(url, this);
    }

    @Override
    public void destroy() {
        if (isDestroyed()) {
            return;
        }
        // unsubscribe.
        try {
            if (getConsumerUrl() != null && registry != null && registry.isAvailable()) {
                registry.unsubscribe(getConsumerUrl(), this);
            }
        } catch (Throwable t) {
            logger.warn("unexpected error when unsubscribe service " + serviceKey + "from registry" + registry.getUrl(), t);
        }
        super.destroy(); // must be executed after unsubscribing
        try {
            destroyAllInvokers();
        } catch (Throwable t) {
            logger.warn("Failed to destroy service " + serviceKey, t);
        }
    }

    @Override
    public synchronized void notify(List<URL> urls) {
        List<URL> invokerUrls = new ArrayList<>();
        List<URL> routerUrls = new ArrayList<>();
        List<URL> configuratorUrls = new ArrayList<>();
        List<URL> dynamicConfiguratorUrls = new ArrayList<>();
        List<URL> appDynamicConfiguratorUrls = new ArrayList<>();
        for (URL url : urls) {
            String protocol = url.getProtocol();
            String category = url.getParameter(Constants.CATEGORY_KEY, Constants.DEFAULT_CATEGORY);
            if (Constants.ROUTERS_CATEGORY.equals(category)
                    || Constants.ROUTE_PROTOCOL.equals(protocol)) {
                routerUrls.add(url);
            } else if (Constants.DYNAMIC_CONFIGURATORS_CATEGORY.equals(category)) {
                dynamicConfiguratorUrls.add(url);
            } else if (Constants.APP_DYNAMIC_CONFIGURATORS_CATEGORY.equals(category)) {
                appDynamicConfiguratorUrls.add(url);
            } else if (Constants.CONFIGURATORS_CATEGORY.equals(category)
                    || Constants.OVERRIDE_PROTOCOL.equals(protocol)) {
                configuratorUrls.add(url);
            } else if (Constants.PROVIDERS_CATEGORY.equals(category)) {
                invokerUrls.add(url);
            } else {
                logger.warn("Unsupported category " + category + " in notified url: " + url + " from registry " + getUrl().getAddress() + " to consumer " + NetUtils.getLocalHost());
            }
        }
        // configurators
        if (!configuratorUrls.isEmpty()) {
            this.configurators = toConfigurators(configuratorUrls);
        }
        // dynamic configurators
        if (!dynamicConfiguratorUrls.isEmpty()) {
            this.dynamicConfigurators = toConfigurators(dynamicConfiguratorUrls);
        }
        // dynamic configurators, app scope
        if (!appDynamicConfiguratorUrls.isEmpty()) {
            this.appDynamicConfigurators = toConfigurators(appDynamicConfiguratorUrls);
        }
        // routers
        if (!routerUrls.isEmpty()) {
            List<Router> routers = toRouters(routerUrls);
            addRouters(routers);
        }
        List<Configurator> localConfigurators = this.configurators; // local reference
        // merge override parameters
        this.overrideDirectoryUrl = directoryUrl;
        if (localConfigurators != null && !localConfigurators.isEmpty()) {
            for (Configurator configurator : localConfigurators) {
                this.overrideDirectoryUrl = configurator.configure(overrideDirectoryUrl);
            }
        }
        // FIXME should we apply dynamicConfigurators to overrideDirectoryUrl?

        // providers
        refreshInvoker(invokerUrls);
    }

/*    private List<URL> compositeDynamicConfiguration(List<URL> urls) {
        return urls.stream().map(u -> dynamicConfiguration.instrument(u)).collect(Collectors.toList());
    }*/

    /**
     * Convert the invokerURL list to the Invoker Map. The rules of the conversion are as follows:
     * 1.If URL has been converted to invoker, it is no longer re-referenced and obtained directly from the cache, and notice that any parameter changes in the URL will be re-referenced.
     * 2.If the incoming invoker list is not empty, it means that it is the latest invoker list
     * 3.If the list of incoming invokerUrl is empty, It means that the rule is only a override rule or a route rule, which needs to be re-contrasted to decide whether to re-reference.
     *
     * @param invokerUrls this parameter can't be null
     */
    // TODO: 2017/8/31 FIXME The thread pool should be used to refresh the address, otherwise the task may be accumulated.
    private void refreshInvoker(List<URL> invokerUrls) {
        if (invokerUrls != null && invokerUrls.size() == 1 && invokerUrls.get(0) != null
                && Constants.EMPTY_PROTOCOL.equals(invokerUrls.get(0).getProtocol())) {
            this.forbidden = true; // Forbid to access
            this.methodInvokerMap = null; // Set the method invoker map to null
            destroyAllInvokers(); // Close all invokers
        } else {
            this.forbidden = false; // Allow to access
            Map<String, Invoker<T>> oldUrlInvokerMap = this.urlInvokerMap; // local reference
            if (invokerUrls.isEmpty() && this.cachedInvokerUrls != null) {
                invokerUrls.addAll(this.cachedInvokerUrls);
            } else {
                this.cachedInvokerUrls = new HashSet<URL>();
                this.cachedInvokerUrls.addAll(invokerUrls);//Cached invoker urls, convenient for comparison
            }
            if (invokerUrls.isEmpty()) {
                return;
            }
            Map<String, Invoker<T>> newUrlInvokerMap = toInvokers(invokerUrls);// Translate url list to Invoker map
            Map<String, List<Invoker<T>>> newMethodInvokerMap = toMethodInvokers(newUrlInvokerMap); // Change method name to map Invoker Map
            // state change
            // If the calculation is wrong, it is not processed.
            if (newUrlInvokerMap == null || newUrlInvokerMap.size() == 0) {
                logger.error(new IllegalStateException("urls to invokers error .invokerUrls.size :" + invokerUrls.size() + ", invoker.size :0. urls :" + invokerUrls.toString()));
                return;
            }
            this.methodInvokerMap = multiGroup ? toMergeMethodInvokerMap(newMethodInvokerMap) : newMethodInvokerMap;
            this.urlInvokerMap = newUrlInvokerMap;
            // Route and build cache
            routerChain.notifyFullInvokers(methodInvokerMap, getConsumerUrl());
            try {
                destroyUnusedInvokers(oldUrlInvokerMap, newUrlInvokerMap); // Close the unused Invoker
            } catch (Exception e) {
                logger.warn("destroyUnusedInvokers error. ", e);
            }
        }
    }

    private Map<String, List<Invoker<T>>> toMergeMethodInvokerMap(Map<String, List<Invoker<T>>> methodMap) {
        Map<String, List<Invoker<T>>> result = new HashMap<String, List<Invoker<T>>>();
        for (Map.Entry<String, List<Invoker<T>>> entry : methodMap.entrySet()) {
            String method = entry.getKey();
            List<Invoker<T>> invokers = entry.getValue();
            Map<String, List<Invoker<T>>> groupMap = new HashMap<String, List<Invoker<T>>>();
            for (Invoker<T> invoker : invokers) {
                String group = invoker.getUrl().getParameter(Constants.GROUP_KEY, "");
                List<Invoker<T>> groupInvokers = groupMap.get(group);
                if (groupInvokers == null) {
                    groupInvokers = new ArrayList<Invoker<T>>();
                    groupMap.put(group, groupInvokers);
                }
                groupInvokers.add(invoker);
            }
            if (groupMap.size() == 1) {
                result.put(method, groupMap.values().iterator().next());
            } else if (groupMap.size() > 1) {
                List<Invoker<T>> groupInvokers = new ArrayList<Invoker<T>>();
                for (List<Invoker<T>> groupList : groupMap.values()) {
                    groupInvokers.add(cluster.join(new StaticDirectory<T>(groupList)));
                }
                result.put(method, groupInvokers);
            } else {
                result.put(method, invokers);
            }
        }
        return result;
    }

    /**
     * @param urls
     * @return null : no routers ,do nothing
     * else :routers list
     */
    private List<Router> toRouters(List<URL> urls) {
        List<Router> routers = new ArrayList<Router>();
        if (urls == null || urls.isEmpty()) {
            return routers;
        }
        if (urls != null && !urls.isEmpty()) {
            for (URL url : urls) {
                if (Constants.EMPTY_PROTOCOL.equals(url.getProtocol())) {
                    continue;
                }
                String routerType = url.getParameter(Constants.ROUTER_KEY);
                if (routerType != null && routerType.length() > 0) {
                    url = url.setProtocol(routerType);
                }
                try {
                    Router router = routerFactory.getRouter(url);
                    if (!routers.contains(router))
                        routers.add(router);
                } catch (Throwable t) {
                    logger.error("convert router url to router error, url: " + url, t);
                }
            }
        }
        return routers;
    }

    /**
     * Turn urls into invokers, and if url has been refer, will not re-reference.
     *
     * @param urls
     * @return invokers
     */
    private Map<String, Invoker<T>> toInvokers(List<URL> urls) {
        Map<String, Invoker<T>> newUrlInvokerMap = new HashMap<String, Invoker<T>>();
        if (urls == null || urls.isEmpty()) {
            return newUrlInvokerMap;
        }
        Set<String> keys = new HashSet<String>();
        String queryProtocols = this.queryMap.get(Constants.PROTOCOL_KEY);
        for (URL providerUrl : urls) {
            // If protocol is configured at the reference side, only the matching protocol is selected
            if (queryProtocols != null && queryProtocols.length() > 0) {
                boolean accept = false;
                String[] acceptProtocols = queryProtocols.split(",");
                for (String acceptProtocol : acceptProtocols) {
                    if (providerUrl.getProtocol().equals(acceptProtocol)) {
                        accept = true;
                        break;
                    }
                }
                if (!accept) {
                    continue;
                }
            }
            if (Constants.EMPTY_PROTOCOL.equals(providerUrl.getProtocol())) {
                continue;
            }
            if (!ExtensionLoader.getExtensionLoader(Protocol.class).hasExtension(providerUrl.getProtocol())) {
                logger.error(new IllegalStateException("Unsupported protocol " + providerUrl.getProtocol() + " in notified url: " + providerUrl + " from registry " + getUrl().getAddress() + " to consumer " + NetUtils.getLocalHost()
                        + ", supported protocol: " + ExtensionLoader.getExtensionLoader(Protocol.class).getSupportedExtensions()));
                continue;
            }
            URL url = mergeUrl(providerUrl);

            String key = url.toFullString(); // The parameter urls are sorted
            if (keys.contains(key)) { // Repeated url
                continue;
            }
            keys.add(key);
            // Cache key is url that does not merge with consumer side parameters, regardless of how the consumer combines parameters, if the server url changes, then refer again
            Map<String, Invoker<T>> localUrlInvokerMap = this.urlInvokerMap; // local reference
            Invoker<T> invoker = localUrlInvokerMap == null ? null : localUrlInvokerMap.get(key);
            if (invoker == null) { // Not in the cache, refer again
                try {
                    boolean enabled = true;
                    if (url.hasParameter(Constants.DISABLED_KEY)) {
                        enabled = !url.getParameter(Constants.DISABLED_KEY, false);
                    } else {
                        enabled = url.getParameter(Constants.ENABLED_KEY, true);
                    }
                    if (enabled) {
                        invoker = new InvokerDelegate<T>(protocol.refer(serviceType, url), url, providerUrl);
                    }
                } catch (Throwable t) {
                    logger.error("Failed to refer invoker for interface:" + serviceType + ",url:(" + url + ")" + t.getMessage(), t);
                }
                if (invoker != null) { // Put new invoker in cache
                    newUrlInvokerMap.put(key, invoker);
                }
            } else {
                newUrlInvokerMap.put(key, invoker);
            }
        }
        keys.clear();
        return newUrlInvokerMap;
    }

    /**
     * Merge url parameters. the order is: override > -D >Consumer > Provider
     *
     * @param providerUrl
     * @return
     */
    private URL mergeUrl(URL providerUrl) {
        providerUrl = ClusterUtils.mergeUrl(providerUrl, queryMap); // Merge the consumer side parameters

        providerUrl = overrideWithConfigurator(providerUrl);

        providerUrl = providerUrl.addParameter(Constants.CHECK_KEY, String.valueOf(false)); // Do not check whether the connection is successful or not, always create Invoker!

        // The combination of directoryUrl and override is at the end of notify, which can't be handled here
        this.overrideDirectoryUrl = this.overrideDirectoryUrl.addParametersIfAbsent(providerUrl.getParameters()); // Merge the provider side parameters

        if ((providerUrl.getPath() == null || providerUrl.getPath().length() == 0)
                && "dubbo".equals(providerUrl.getProtocol())) { // Compatible version 1.0
            //fix by tony.chenl DUBBO-44
            String path = directoryUrl.getParameter(Constants.INTERFACE_KEY);
            if (path != null) {
                int i = path.indexOf('/');
                if (i >= 0) {
                    path = path.substring(i + 1);
                }
                i = path.lastIndexOf(':');
                if (i >= 0) {
                    path = path.substring(0, i);
                }
                providerUrl = providerUrl.setPath(path);
            }
        }
        return providerUrl;
    }

<<<<<<< HEAD
    private URL overrideWithConfigurator(URL providerUrl) {
        List<Configurator> localConfigurators = this.configurators; // local reference
        if (localConfigurators != null && !localConfigurators.isEmpty()) {
            for (Configurator configurator : localConfigurators) {
                providerUrl = configurator.configure(providerUrl);
            }
        }

        List<Configurator> localAppDynamicConfigurators = this.appDynamicConfigurators; // local reference
        if (localAppDynamicConfigurators != null && !localAppDynamicConfigurators.isEmpty()) {
            for (Configurator configurator : localAppDynamicConfigurators) {
                providerUrl = configurator.configure(providerUrl);
            }
        }

        List<Configurator> localDynamicConfigurators = this.dynamicConfigurators; // local reference
        if (localDynamicConfigurators != null && !localDynamicConfigurators.isEmpty()) {
            for (Configurator configurator : localDynamicConfigurators) {
                providerUrl = configurator.configure(providerUrl);
=======
    private List<Invoker<T>> route(List<Invoker<T>> invokers, String method) {
        Invocation invocation = new RpcInvocation(method, new Class<?>[0], new Object[0]);
        List<Router> routers = getRouters();
        if (routers != null) {
            for (Router router : routers) {
                // If router's url not null and is not route by runtime,we filter invokers here
                if (router.getUrl() != null && !router.getUrl().getParameter(Constants.RUNTIME_KEY, false)) {
                    invokers = router.route(invokers, getConsumerUrl(), invocation);
                }
>>>>>>> f720ccb9
            }
        }

        return providerUrl;
    }

    /**
     * Transform the invokers list into a mapping relationship with a method
     *
     * @param invokersMap Invoker Map
     * @return Mapping relation between Invoker and method
     */
    private Map<String, List<Invoker<T>>> toMethodInvokers(Map<String, Invoker<T>> invokersMap) {
        Map<String, List<Invoker<T>>> newMethodInvokerMap = new HashMap<String, List<Invoker<T>>>();
        // According to the methods classification declared by the provider URL, the methods is compatible with the registry to execute the filtered methods
        List<Invoker<T>> invokersList = new ArrayList<Invoker<T>>();
        if (invokersMap != null && invokersMap.size() > 0) {
            for (Invoker<T> invoker : invokersMap.values()) {
                String parameter = invoker.getUrl().getParameter(Constants.METHODS_KEY);
                if (parameter != null && parameter.length() > 0) {
                    String[] methods = Constants.COMMA_SPLIT_PATTERN.split(parameter);
                    if (methods != null && methods.length > 0) {
                        for (String method : methods) {
                            if (method != null && method.length() > 0
                                    && !Constants.ANY_VALUE.equals(method)) {
                                List<Invoker<T>> methodInvokers = newMethodInvokerMap.get(method);
                                if (methodInvokers == null) {
                                    methodInvokers = new ArrayList<Invoker<T>>();
                                    newMethodInvokerMap.put(method, methodInvokers);
                                }
                                methodInvokers.add(invoker);
                            }
                        }
                    }
                }
                invokersList.add(invoker);
            }
        }
        newMethodInvokerMap.put(Constants.ANY_VALUE, invokersList);
        // sort and unmodifiable
        for (String method : new HashSet<String>(newMethodInvokerMap.keySet())) {
            List<Invoker<T>> methodInvokers = newMethodInvokerMap.get(method);
            Collections.sort(methodInvokers, InvokerComparator.getComparator());
            newMethodInvokerMap.put(method, Collections.unmodifiableList(methodInvokers));
        }
        return Collections.unmodifiableMap(newMethodInvokerMap);
    }

    /**
     * Close all invokers
     */
    private void destroyAllInvokers() {
        Map<String, Invoker<T>> localUrlInvokerMap = this.urlInvokerMap; // local reference
        if (localUrlInvokerMap != null) {
            for (Invoker<T> invoker : new ArrayList<Invoker<T>>(localUrlInvokerMap.values())) {
                try {
                    invoker.destroy();
                } catch (Throwable t) {
                    logger.warn("Failed to destroy service " + serviceKey + " to provider " + invoker.getUrl(), t);
                }
            }
            localUrlInvokerMap.clear();
        }
        methodInvokerMap = null;
    }

    /**
     * Check whether the invoker in the cache needs to be destroyed
     * If set attribute of url: refer.autodestroy=false, the invokers will only increase without decreasing,there may be a refer leak
     *
     * @param oldUrlInvokerMap
     * @param newUrlInvokerMap
     */
    private void destroyUnusedInvokers(Map<String, Invoker<T>> oldUrlInvokerMap, Map<String, Invoker<T>> newUrlInvokerMap) {
        if (newUrlInvokerMap == null || newUrlInvokerMap.size() == 0) {
            destroyAllInvokers();
            return;
        }
        // check deleted invoker
        List<String> deleted = null;
        if (oldUrlInvokerMap != null) {
            Collection<Invoker<T>> newInvokers = newUrlInvokerMap.values();
            for (Map.Entry<String, Invoker<T>> entry : oldUrlInvokerMap.entrySet()) {
                if (!newInvokers.contains(entry.getValue())) {
                    if (deleted == null) {
                        deleted = new ArrayList<String>();
                    }
                    deleted.add(entry.getKey());
                }
            }
        }

        if (deleted != null) {
            for (String url : deleted) {
                if (url != null) {
                    Invoker<T> invoker = oldUrlInvokerMap.remove(url);
                    if (invoker != null) {
                        try {
                            invoker.destroy();
                            if (logger.isDebugEnabled()) {
                                logger.debug("destroy invoker[" + invoker.getUrl() + "] success. ");
                            }
                        } catch (Exception e) {
                            logger.warn("destroy invoker[" + invoker.getUrl() + "] faild. " + e.getMessage(), e);
                        }
                    }
                }
            }
        }
    }

    @Override
    public List<Invoker<T>> doList(Invocation invocation) {
        if (forbidden) {
            // 1. No service provider 2. Service providers are disabled
            throw new RpcException(RpcException.FORBIDDEN_EXCEPTION,
                    "No provider available from registry " + getUrl().getAddress() + " for service " + getConsumerUrl().getServiceKey() + " on consumer " + NetUtils.getLocalHost()
                            + " use dubbo version " + Version.getVersion() + ", please check status of providers(disabled, not registered or in blacklist).");
        }
        List<Invoker<T>> invokers = null;
        Map<String, List<Invoker<T>>> localMethodInvokerMap = this.methodInvokerMap; // local reference
        if (localMethodInvokerMap != null && localMethodInvokerMap.size() > 0) {
            String methodName = RpcUtils.getMethodName(invocation);
            Object[] args = RpcUtils.getArguments(invocation);
            if (args != null && args.length > 0 && args[0] != null
                    && (args[0] instanceof String || args[0].getClass().isEnum())) {
                invokers = localMethodInvokerMap.get(methodName + "." + args[0]); // The routing can be enumerated according to the first parameter
            }
            if (invokers == null) {
                invokers = localMethodInvokerMap.get(methodName);
            }
            if (invokers == null) {
                invokers = localMethodInvokerMap.get(Constants.ANY_VALUE);
            }
            if (invokers == null) {
                Iterator<List<Invoker<T>>> iterator = localMethodInvokerMap.values().iterator();
                if (iterator.hasNext()) {
                    invokers = iterator.next();
                }
            }
        }
        return invokers == null ? new ArrayList<Invoker<T>>(0) : invokers;
    }

    @Override
    public Class<T> getInterface() {
        return serviceType;
    }

    @Override
    public void process(ConfigChangeEvent event) {
        ConfigType configType = event.getType();
        ConfigChangeType changeType = event.getChangeType();

        List<URL> urls = new ArrayList<>();
        if (changeType.equals(ConfigChangeType.DELETED)) {
            if (ConfigType.CONFIGURATORS.equals(configType)) {
                urls.add(getConsumerUrl().clearParameters().addParameter(Constants.CATEGORY_KEY, Constants.DYNAMIC_CONFIGURATORS_CATEGORY).setProtocol(Constants.EMPTY_PROTOCOL));
            } else if (ConfigType.ROUTERS.equals(configType)) {
                urls.add(getConsumerUrl().clearParameters().addParameter(Constants.CATEGORY_KEY, Constants.DYNAMIC_ROUTERS_CATEGORY).setProtocol(Constants.EMPTY_PROTOCOL));
            }
        } else {
            if (ConfigType.CONFIGURATORS.equals(configType)) {
                urls = ConfigParser.parseConfigurators(event.getNewValue());
            } else if (ConfigType.ROUTERS.equals(configType)) {
                urls = ConfigParser.parseRouters(event.getNewValue());
            }
        }
        notify(urls);
    }

    @Override
    public URL getUrl() {
        return this.overrideDirectoryUrl;
    }

    @Override
    public boolean isAvailable() {
        if (isDestroyed()) {
            return false;
        }
        Map<String, Invoker<T>> localUrlInvokerMap = urlInvokerMap;
        if (localUrlInvokerMap != null && localUrlInvokerMap.size() > 0) {
            for (Invoker<T> invoker : new ArrayList<Invoker<T>>(localUrlInvokerMap.values())) {
                if (invoker.isAvailable()) {
                    return true;
                }
            }
        }
        return false;
    }

    public void setDynamicConfiguration(DynamicConfiguration dynamicConfiguration) {
        this.dynamicConfiguration = dynamicConfiguration;
    }

    /**
     * Haomin: added for test purpose
     */
    public Map<String, Invoker<T>> getUrlInvokerMap() {
        return urlInvokerMap;
    }

    /**
     * Haomin: added for test purpose
     */
    public Map<String, List<Invoker<T>>> getMethodInvokerMap() {
        return methodInvokerMap;
    }

    private static class InvokerComparator implements Comparator<Invoker<?>> {

        private static final InvokerComparator comparator = new InvokerComparator();

        private InvokerComparator() {
        }

        public static InvokerComparator getComparator() {
            return comparator;
        }

        @Override
        public int compare(Invoker<?> o1, Invoker<?> o2) {
            return o1.getUrl().toString().compareTo(o2.getUrl().toString());
        }

    }

    /**
     * The delegate class, which is mainly used to store the URL address sent by the registry,and can be reassembled on the basis of providerURL queryMap overrideMap for re-refer.
     *
     * @param <T>
     */
    private static class InvokerDelegate<T> extends InvokerWrapper<T> {
        private URL providerUrl;

        public InvokerDelegate(Invoker<T> invoker, URL url, URL providerUrl) {
            super(invoker, url);
            this.providerUrl = providerUrl;
        }

        public URL getProviderUrl() {
            return providerUrl;
        }
    }
}
<|MERGE_RESOLUTION|>--- conflicted
+++ resolved
@@ -1,761 +1,749 @@
-/*
- * Licensed to the Apache Software Foundation (ASF) under one or more
- * contributor license agreements.  See the NOTICE file distributed with
- * this work for additional information regarding copyright ownership.
- * The ASF licenses this file to You under the Apache License, Version 2.0
- * (the "License"); you may not use this file except in compliance with
- * the License.  You may obtain a copy of the License at
- *
- *     http://www.apache.org/licenses/LICENSE-2.0
- *
- * Unless required by applicable law or agreed to in writing, software
- * distributed under the License is distributed on an "AS IS" BASIS,
- * WITHOUT WARRANTIES OR CONDITIONS OF ANY KIND, either express or implied.
- * See the License for the specific language governing permissions and
- * limitations under the License.
- */
-package org.apache.dubbo.registry.integration;
-
-import org.apache.dubbo.common.Constants;
-import org.apache.dubbo.common.URL;
-import org.apache.dubbo.common.Version;
-import org.apache.dubbo.common.extension.ExtensionLoader;
-import org.apache.dubbo.common.logger.Logger;
-import org.apache.dubbo.common.logger.LoggerFactory;
-import org.apache.dubbo.common.utils.NetUtils;
-import org.apache.dubbo.common.utils.StringUtils;
-import org.apache.dubbo.config.dynamic.ConfigChangeEvent;
-import org.apache.dubbo.config.dynamic.ConfigChangeType;
-import org.apache.dubbo.config.dynamic.ConfigType;
-import org.apache.dubbo.config.dynamic.ConfigurationListener;
-import org.apache.dubbo.config.dynamic.DynamicConfiguration;
-import org.apache.dubbo.registry.NotifyListener;
-import org.apache.dubbo.registry.Registry;
-import org.apache.dubbo.registry.integration.parser.ConfigParser;
-import org.apache.dubbo.rpc.Invocation;
-import org.apache.dubbo.rpc.Invoker;
-import org.apache.dubbo.rpc.Protocol;
-import org.apache.dubbo.rpc.RpcException;
-import org.apache.dubbo.rpc.cluster.Cluster;
-import org.apache.dubbo.rpc.cluster.Configurator;
-import org.apache.dubbo.rpc.cluster.ConfiguratorFactory;
-import org.apache.dubbo.rpc.cluster.Router;
-import org.apache.dubbo.rpc.cluster.RouterFactory;
-import org.apache.dubbo.rpc.cluster.directory.AbstractDirectory;
-import org.apache.dubbo.rpc.cluster.directory.StaticDirectory;
-import org.apache.dubbo.rpc.cluster.support.ClusterUtils;
-import org.apache.dubbo.rpc.protocol.InvokerWrapper;
-import org.apache.dubbo.rpc.support.RpcUtils;
-
-import java.util.ArrayList;
-import java.util.Collection;
-import java.util.Collections;
-import java.util.Comparator;
-import java.util.HashMap;
-import java.util.HashSet;
-import java.util.Iterator;
-import java.util.LinkedList;
-import java.util.List;
-import java.util.Map;
-import java.util.Set;
-import java.util.stream.Collectors;
-
-/**
- * RegistryDirectory
- */
-public class RegistryDirectory<T> extends AbstractDirectory<T> implements NotifyListener, ConfigurationListener {
-
-    private static final Logger logger = LoggerFactory.getLogger(RegistryDirectory.class);
-
-    private static final Cluster cluster = ExtensionLoader.getExtensionLoader(Cluster.class).getAdaptiveExtension();
-
-    private static final RouterFactory routerFactory = ExtensionLoader.getExtensionLoader(RouterFactory.class).getAdaptiveExtension();
-
-    private static final ConfiguratorFactory configuratorFactory = ExtensionLoader.getExtensionLoader(ConfiguratorFactory.class).getAdaptiveExtension();
-    private final String serviceKey; // Initialization at construction time, assertion not null
-    private final Class<T> serviceType; // Initialization at construction time, assertion not null
-    private final Map<String, String> queryMap; // Initialization at construction time, assertion not null
-    private final URL directoryUrl; // Initialization at construction time, assertion not null, and always assign non null value
-    private final String[] serviceMethods;
-    private final boolean multiGroup;
-    private Protocol protocol; // Initialization at the time of injection, the assertion is not null
-    private Registry registry; // Initialization at the time of injection, the assertion is not null
-    private DynamicConfiguration dynamicConfiguration;
-    private volatile boolean forbidden = false;
-
-    private volatile URL overrideDirectoryUrl; // Initialization at construction time, assertion not null, and always assign non null value
-
-    /**
-     * override rules
-     * Priority: override>-D>consumer>provider
-     * Rule one: for a certain provider <ip:port,timeout=100>
-     * Rule two: for all providers <* ,timeout=5000>
-     */
-    private volatile List<Configurator> configurators; // The initial value is null and the midway may be assigned to null, please use the local variable reference
-    private volatile List<Configurator> dynamicConfigurators;
-    private volatile List<Configurator> appDynamicConfigurators;
-
-    // Map<url, Invoker> cache service url to invoker mapping.
-    private volatile Map<String, Invoker<T>> urlInvokerMap; // The initial value is null and the midway may be assigned to null, please use the local variable reference
-
-    // Map<methodName, Invoker> cache service method to invokers mapping.
-    private volatile Map<String, List<Invoker<T>>> methodInvokerMap; // The initial value is null and the midway may be assigned to null, please use the local variable reference
-
-    // Set<invokerUrls> cache invokeUrls to invokers mapping.
-    private volatile Set<URL> cachedInvokerUrls; // The initial value is null and the midway may be assigned to null, please use the local variable reference
-
-    public RegistryDirectory(Class<T> serviceType, URL url) {
-        super(url);
-        if (serviceType == null)
-            throw new IllegalArgumentException("service type is null.");
-        if (url.getServiceKey() == null || url.getServiceKey().length() == 0)
-            throw new IllegalArgumentException("registry serviceKey is null.");
-        this.serviceType = serviceType;
-        this.serviceKey = url.getServiceKey();
-        this.queryMap = StringUtils.parseQueryString(url.getParameterAndDecoded(Constants.REFER_KEY));
-        this.overrideDirectoryUrl = this.directoryUrl = url.setPath(url.getServiceInterface()).clearParameters().addParameters(queryMap).removeParameter(Constants.MONITOR_KEY);
-        String group = directoryUrl.getParameter(Constants.GROUP_KEY, "");
-        this.multiGroup = group != null && ("*".equals(group) || group.contains(","));
-        String methods = queryMap.get(Constants.METHODS_KEY);
-        this.serviceMethods = methods == null ? null : Constants.COMMA_SPLIT_PATTERN.split(methods);
-    }
-
-    /**
-     * Convert override urls to map for use when re-refer.
-     * Send all rules every time, the urls will be reassembled and calculated
-     *
-     * @param urls Contract:
-     *             </br>1.override://0.0.0.0/...( or override://ip:port...?anyhost=true)&para1=value1... means global rules (all of the providers take effect)
-     *             </br>2.override://ip:port...?anyhost=false Special rules (only for a certain provider)
-     *             </br>3.override:// rule is not supported... ,needs to be calculated by registry itself.
-     *             </br>4.override://0.0.0.0/ without parameters means clearing the override
-     * @return
-     */
-    public static List<Configurator> toConfigurators(List<URL> urls) {
-        if (urls == null || urls.isEmpty()) {
-            return Collections.emptyList();
-        }
-
-        List<Configurator> configurators = new ArrayList<Configurator>(urls.size());
-        for (URL url : urls) {
-            if (Constants.EMPTY_PROTOCOL.equals(url.getProtocol())) {
-                configurators.clear();
-                break;
-            }
-            Map<String, String> override = new HashMap<String, String>(url.getParameters());
-            //The anyhost parameter of override may be added automatically, it can't change the judgement of changing url
-            override.remove(Constants.ANYHOST_KEY);
-            if (override.size() == 0) {
-                configurators.clear();
-                continue;
-            }
-            configurators.add(configuratorFactory.getConfigurator(url));
-        }
-        Collections.sort(configurators);
-        return configurators;
-    }
-
-    public static List<Configurator> configToConfiguratiors(String rawConfig) {
-        if (StringUtils.isEmpty(rawConfig)) {
-            return new LinkedList<>();
-        }
-        List<URL> urls = ConfigParser.parseConfigurators(rawConfig);
-        return urls.stream().map(configuratorFactory::getConfigurator).collect(Collectors.toList());
-    }
-
-    public void setProtocol(Protocol protocol) {
-        this.protocol = protocol;
-    }
-
-    public void setRegistry(Registry registry) {
-        this.registry = registry;
-    }
-
-    public void subscribe(URL url) {
-        setConsumerUrl(url);
-        String rawConfig = dynamicConfiguration.getConfig(url.getServiceKey() + Constants.CONFIGURATORS_SUFFIX, "dubbo", this);
-        String rawConfigApp = dynamicConfiguration.getConfig(url.getParameter(Constants.APPLICATION_KEY) + Constants.CONFIGURATORS_SUFFIX, "dubbo", this);
-
-        if (StringUtils.isNotEmpty(rawConfig)) {
-            this.dynamicConfigurators = configToConfiguratiors(rawConfig);
-        }
-        if (StringUtils.isNotEmpty(rawConfigApp)) {
-            this.appDynamicConfigurators = configToConfiguratiors(rawConfigApp);
-        }
-
-        registry.subscribe(url, this);
-    }
-
-    @Override
-    public void destroy() {
-        if (isDestroyed()) {
-            return;
-        }
-        // unsubscribe.
-        try {
-            if (getConsumerUrl() != null && registry != null && registry.isAvailable()) {
-                registry.unsubscribe(getConsumerUrl(), this);
-            }
-        } catch (Throwable t) {
-            logger.warn("unexpected error when unsubscribe service " + serviceKey + "from registry" + registry.getUrl(), t);
-        }
-        super.destroy(); // must be executed after unsubscribing
-        try {
-            destroyAllInvokers();
-        } catch (Throwable t) {
-            logger.warn("Failed to destroy service " + serviceKey, t);
-        }
-    }
-
-    @Override
-    public synchronized void notify(List<URL> urls) {
-        List<URL> invokerUrls = new ArrayList<>();
-        List<URL> routerUrls = new ArrayList<>();
-        List<URL> configuratorUrls = new ArrayList<>();
-        List<URL> dynamicConfiguratorUrls = new ArrayList<>();
-        List<URL> appDynamicConfiguratorUrls = new ArrayList<>();
-        for (URL url : urls) {
-            String protocol = url.getProtocol();
-            String category = url.getParameter(Constants.CATEGORY_KEY, Constants.DEFAULT_CATEGORY);
-            if (Constants.ROUTERS_CATEGORY.equals(category)
-                    || Constants.ROUTE_PROTOCOL.equals(protocol)) {
-                routerUrls.add(url);
-            } else if (Constants.DYNAMIC_CONFIGURATORS_CATEGORY.equals(category)) {
-                dynamicConfiguratorUrls.add(url);
-            } else if (Constants.APP_DYNAMIC_CONFIGURATORS_CATEGORY.equals(category)) {
-                appDynamicConfiguratorUrls.add(url);
-            } else if (Constants.CONFIGURATORS_CATEGORY.equals(category)
-                    || Constants.OVERRIDE_PROTOCOL.equals(protocol)) {
-                configuratorUrls.add(url);
-            } else if (Constants.PROVIDERS_CATEGORY.equals(category)) {
-                invokerUrls.add(url);
-            } else {
-                logger.warn("Unsupported category " + category + " in notified url: " + url + " from registry " + getUrl().getAddress() + " to consumer " + NetUtils.getLocalHost());
-            }
-        }
-        // configurators
-        if (!configuratorUrls.isEmpty()) {
-            this.configurators = toConfigurators(configuratorUrls);
-        }
-        // dynamic configurators
-        if (!dynamicConfiguratorUrls.isEmpty()) {
-            this.dynamicConfigurators = toConfigurators(dynamicConfiguratorUrls);
-        }
-        // dynamic configurators, app scope
-        if (!appDynamicConfiguratorUrls.isEmpty()) {
-            this.appDynamicConfigurators = toConfigurators(appDynamicConfiguratorUrls);
-        }
-        // routers
-        if (!routerUrls.isEmpty()) {
-            List<Router> routers = toRouters(routerUrls);
-            addRouters(routers);
-        }
-        List<Configurator> localConfigurators = this.configurators; // local reference
-        // merge override parameters
-        this.overrideDirectoryUrl = directoryUrl;
-        if (localConfigurators != null && !localConfigurators.isEmpty()) {
-            for (Configurator configurator : localConfigurators) {
-                this.overrideDirectoryUrl = configurator.configure(overrideDirectoryUrl);
-            }
-        }
-        // FIXME should we apply dynamicConfigurators to overrideDirectoryUrl?
-
-        // providers
-        refreshInvoker(invokerUrls);
-    }
-
-/*    private List<URL> compositeDynamicConfiguration(List<URL> urls) {
-        return urls.stream().map(u -> dynamicConfiguration.instrument(u)).collect(Collectors.toList());
-    }*/
-
-    /**
-     * Convert the invokerURL list to the Invoker Map. The rules of the conversion are as follows:
-     * 1.If URL has been converted to invoker, it is no longer re-referenced and obtained directly from the cache, and notice that any parameter changes in the URL will be re-referenced.
-     * 2.If the incoming invoker list is not empty, it means that it is the latest invoker list
-     * 3.If the list of incoming invokerUrl is empty, It means that the rule is only a override rule or a route rule, which needs to be re-contrasted to decide whether to re-reference.
-     *
-     * @param invokerUrls this parameter can't be null
-     */
-    // TODO: 2017/8/31 FIXME The thread pool should be used to refresh the address, otherwise the task may be accumulated.
-    private void refreshInvoker(List<URL> invokerUrls) {
-        if (invokerUrls != null && invokerUrls.size() == 1 && invokerUrls.get(0) != null
-                && Constants.EMPTY_PROTOCOL.equals(invokerUrls.get(0).getProtocol())) {
-            this.forbidden = true; // Forbid to access
-            this.methodInvokerMap = null; // Set the method invoker map to null
-            destroyAllInvokers(); // Close all invokers
-        } else {
-            this.forbidden = false; // Allow to access
-            Map<String, Invoker<T>> oldUrlInvokerMap = this.urlInvokerMap; // local reference
-            if (invokerUrls.isEmpty() && this.cachedInvokerUrls != null) {
-                invokerUrls.addAll(this.cachedInvokerUrls);
-            } else {
-                this.cachedInvokerUrls = new HashSet<URL>();
-                this.cachedInvokerUrls.addAll(invokerUrls);//Cached invoker urls, convenient for comparison
-            }
-            if (invokerUrls.isEmpty()) {
-                return;
-            }
-            Map<String, Invoker<T>> newUrlInvokerMap = toInvokers(invokerUrls);// Translate url list to Invoker map
-            Map<String, List<Invoker<T>>> newMethodInvokerMap = toMethodInvokers(newUrlInvokerMap); // Change method name to map Invoker Map
-            // state change
-            // If the calculation is wrong, it is not processed.
-            if (newUrlInvokerMap == null || newUrlInvokerMap.size() == 0) {
-                logger.error(new IllegalStateException("urls to invokers error .invokerUrls.size :" + invokerUrls.size() + ", invoker.size :0. urls :" + invokerUrls.toString()));
-                return;
-            }
-            this.methodInvokerMap = multiGroup ? toMergeMethodInvokerMap(newMethodInvokerMap) : newMethodInvokerMap;
-            this.urlInvokerMap = newUrlInvokerMap;
-            // Route and build cache
-            routerChain.notifyFullInvokers(methodInvokerMap, getConsumerUrl());
-            try {
-                destroyUnusedInvokers(oldUrlInvokerMap, newUrlInvokerMap); // Close the unused Invoker
-            } catch (Exception e) {
-                logger.warn("destroyUnusedInvokers error. ", e);
-            }
-        }
-    }
-
-    private Map<String, List<Invoker<T>>> toMergeMethodInvokerMap(Map<String, List<Invoker<T>>> methodMap) {
-        Map<String, List<Invoker<T>>> result = new HashMap<String, List<Invoker<T>>>();
-        for (Map.Entry<String, List<Invoker<T>>> entry : methodMap.entrySet()) {
-            String method = entry.getKey();
-            List<Invoker<T>> invokers = entry.getValue();
-            Map<String, List<Invoker<T>>> groupMap = new HashMap<String, List<Invoker<T>>>();
-            for (Invoker<T> invoker : invokers) {
-                String group = invoker.getUrl().getParameter(Constants.GROUP_KEY, "");
-                List<Invoker<T>> groupInvokers = groupMap.get(group);
-                if (groupInvokers == null) {
-                    groupInvokers = new ArrayList<Invoker<T>>();
-                    groupMap.put(group, groupInvokers);
-                }
-                groupInvokers.add(invoker);
-            }
-            if (groupMap.size() == 1) {
-                result.put(method, groupMap.values().iterator().next());
-            } else if (groupMap.size() > 1) {
-                List<Invoker<T>> groupInvokers = new ArrayList<Invoker<T>>();
-                for (List<Invoker<T>> groupList : groupMap.values()) {
-                    groupInvokers.add(cluster.join(new StaticDirectory<T>(groupList)));
-                }
-                result.put(method, groupInvokers);
-            } else {
-                result.put(method, invokers);
-            }
-        }
-        return result;
-    }
-
-    /**
-     * @param urls
-     * @return null : no routers ,do nothing
-     * else :routers list
-     */
-    private List<Router> toRouters(List<URL> urls) {
-        List<Router> routers = new ArrayList<Router>();
-        if (urls == null || urls.isEmpty()) {
-            return routers;
-        }
-        if (urls != null && !urls.isEmpty()) {
-            for (URL url : urls) {
-                if (Constants.EMPTY_PROTOCOL.equals(url.getProtocol())) {
-                    continue;
-                }
-                String routerType = url.getParameter(Constants.ROUTER_KEY);
-                if (routerType != null && routerType.length() > 0) {
-                    url = url.setProtocol(routerType);
-                }
-                try {
-                    Router router = routerFactory.getRouter(url);
-                    if (!routers.contains(router))
-                        routers.add(router);
-                } catch (Throwable t) {
-                    logger.error("convert router url to router error, url: " + url, t);
-                }
-            }
-        }
-        return routers;
-    }
-
-    /**
-     * Turn urls into invokers, and if url has been refer, will not re-reference.
-     *
-     * @param urls
-     * @return invokers
-     */
-    private Map<String, Invoker<T>> toInvokers(List<URL> urls) {
-        Map<String, Invoker<T>> newUrlInvokerMap = new HashMap<String, Invoker<T>>();
-        if (urls == null || urls.isEmpty()) {
-            return newUrlInvokerMap;
-        }
-        Set<String> keys = new HashSet<String>();
-        String queryProtocols = this.queryMap.get(Constants.PROTOCOL_KEY);
-        for (URL providerUrl : urls) {
-            // If protocol is configured at the reference side, only the matching protocol is selected
-            if (queryProtocols != null && queryProtocols.length() > 0) {
-                boolean accept = false;
-                String[] acceptProtocols = queryProtocols.split(",");
-                for (String acceptProtocol : acceptProtocols) {
-                    if (providerUrl.getProtocol().equals(acceptProtocol)) {
-                        accept = true;
-                        break;
-                    }
-                }
-                if (!accept) {
-                    continue;
-                }
-            }
-            if (Constants.EMPTY_PROTOCOL.equals(providerUrl.getProtocol())) {
-                continue;
-            }
-            if (!ExtensionLoader.getExtensionLoader(Protocol.class).hasExtension(providerUrl.getProtocol())) {
-                logger.error(new IllegalStateException("Unsupported protocol " + providerUrl.getProtocol() + " in notified url: " + providerUrl + " from registry " + getUrl().getAddress() + " to consumer " + NetUtils.getLocalHost()
-                        + ", supported protocol: " + ExtensionLoader.getExtensionLoader(Protocol.class).getSupportedExtensions()));
-                continue;
-            }
-            URL url = mergeUrl(providerUrl);
-
-            String key = url.toFullString(); // The parameter urls are sorted
-            if (keys.contains(key)) { // Repeated url
-                continue;
-            }
-            keys.add(key);
-            // Cache key is url that does not merge with consumer side parameters, regardless of how the consumer combines parameters, if the server url changes, then refer again
-            Map<String, Invoker<T>> localUrlInvokerMap = this.urlInvokerMap; // local reference
-            Invoker<T> invoker = localUrlInvokerMap == null ? null : localUrlInvokerMap.get(key);
-            if (invoker == null) { // Not in the cache, refer again
-                try {
-                    boolean enabled = true;
-                    if (url.hasParameter(Constants.DISABLED_KEY)) {
-                        enabled = !url.getParameter(Constants.DISABLED_KEY, false);
-                    } else {
-                        enabled = url.getParameter(Constants.ENABLED_KEY, true);
-                    }
-                    if (enabled) {
-                        invoker = new InvokerDelegate<T>(protocol.refer(serviceType, url), url, providerUrl);
-                    }
-                } catch (Throwable t) {
-                    logger.error("Failed to refer invoker for interface:" + serviceType + ",url:(" + url + ")" + t.getMessage(), t);
-                }
-                if (invoker != null) { // Put new invoker in cache
-                    newUrlInvokerMap.put(key, invoker);
-                }
-            } else {
-                newUrlInvokerMap.put(key, invoker);
-            }
-        }
-        keys.clear();
-        return newUrlInvokerMap;
-    }
-
-    /**
-     * Merge url parameters. the order is: override > -D >Consumer > Provider
-     *
-     * @param providerUrl
-     * @return
-     */
-    private URL mergeUrl(URL providerUrl) {
-        providerUrl = ClusterUtils.mergeUrl(providerUrl, queryMap); // Merge the consumer side parameters
-
-        providerUrl = overrideWithConfigurator(providerUrl);
-
-        providerUrl = providerUrl.addParameter(Constants.CHECK_KEY, String.valueOf(false)); // Do not check whether the connection is successful or not, always create Invoker!
-
-        // The combination of directoryUrl and override is at the end of notify, which can't be handled here
-        this.overrideDirectoryUrl = this.overrideDirectoryUrl.addParametersIfAbsent(providerUrl.getParameters()); // Merge the provider side parameters
-
-        if ((providerUrl.getPath() == null || providerUrl.getPath().length() == 0)
-                && "dubbo".equals(providerUrl.getProtocol())) { // Compatible version 1.0
-            //fix by tony.chenl DUBBO-44
-            String path = directoryUrl.getParameter(Constants.INTERFACE_KEY);
-            if (path != null) {
-                int i = path.indexOf('/');
-                if (i >= 0) {
-                    path = path.substring(i + 1);
-                }
-                i = path.lastIndexOf(':');
-                if (i >= 0) {
-                    path = path.substring(0, i);
-                }
-                providerUrl = providerUrl.setPath(path);
-            }
-        }
-        return providerUrl;
-    }
-
-<<<<<<< HEAD
-    private URL overrideWithConfigurator(URL providerUrl) {
-        List<Configurator> localConfigurators = this.configurators; // local reference
-        if (localConfigurators != null && !localConfigurators.isEmpty()) {
-            for (Configurator configurator : localConfigurators) {
-                providerUrl = configurator.configure(providerUrl);
-            }
-        }
-
-        List<Configurator> localAppDynamicConfigurators = this.appDynamicConfigurators; // local reference
-        if (localAppDynamicConfigurators != null && !localAppDynamicConfigurators.isEmpty()) {
-            for (Configurator configurator : localAppDynamicConfigurators) {
-                providerUrl = configurator.configure(providerUrl);
-            }
-        }
-
-        List<Configurator> localDynamicConfigurators = this.dynamicConfigurators; // local reference
-        if (localDynamicConfigurators != null && !localDynamicConfigurators.isEmpty()) {
-            for (Configurator configurator : localDynamicConfigurators) {
-                providerUrl = configurator.configure(providerUrl);
-=======
-    private List<Invoker<T>> route(List<Invoker<T>> invokers, String method) {
-        Invocation invocation = new RpcInvocation(method, new Class<?>[0], new Object[0]);
-        List<Router> routers = getRouters();
-        if (routers != null) {
-            for (Router router : routers) {
-                // If router's url not null and is not route by runtime,we filter invokers here
-                if (router.getUrl() != null && !router.getUrl().getParameter(Constants.RUNTIME_KEY, false)) {
-                    invokers = router.route(invokers, getConsumerUrl(), invocation);
-                }
->>>>>>> f720ccb9
-            }
-        }
-
-        return providerUrl;
-    }
-
-    /**
-     * Transform the invokers list into a mapping relationship with a method
-     *
-     * @param invokersMap Invoker Map
-     * @return Mapping relation between Invoker and method
-     */
-    private Map<String, List<Invoker<T>>> toMethodInvokers(Map<String, Invoker<T>> invokersMap) {
-        Map<String, List<Invoker<T>>> newMethodInvokerMap = new HashMap<String, List<Invoker<T>>>();
-        // According to the methods classification declared by the provider URL, the methods is compatible with the registry to execute the filtered methods
-        List<Invoker<T>> invokersList = new ArrayList<Invoker<T>>();
-        if (invokersMap != null && invokersMap.size() > 0) {
-            for (Invoker<T> invoker : invokersMap.values()) {
-                String parameter = invoker.getUrl().getParameter(Constants.METHODS_KEY);
-                if (parameter != null && parameter.length() > 0) {
-                    String[] methods = Constants.COMMA_SPLIT_PATTERN.split(parameter);
-                    if (methods != null && methods.length > 0) {
-                        for (String method : methods) {
-                            if (method != null && method.length() > 0
-                                    && !Constants.ANY_VALUE.equals(method)) {
-                                List<Invoker<T>> methodInvokers = newMethodInvokerMap.get(method);
-                                if (methodInvokers == null) {
-                                    methodInvokers = new ArrayList<Invoker<T>>();
-                                    newMethodInvokerMap.put(method, methodInvokers);
-                                }
-                                methodInvokers.add(invoker);
-                            }
-                        }
-                    }
-                }
-                invokersList.add(invoker);
-            }
-        }
-        newMethodInvokerMap.put(Constants.ANY_VALUE, invokersList);
-        // sort and unmodifiable
-        for (String method : new HashSet<String>(newMethodInvokerMap.keySet())) {
-            List<Invoker<T>> methodInvokers = newMethodInvokerMap.get(method);
-            Collections.sort(methodInvokers, InvokerComparator.getComparator());
-            newMethodInvokerMap.put(method, Collections.unmodifiableList(methodInvokers));
-        }
-        return Collections.unmodifiableMap(newMethodInvokerMap);
-    }
-
-    /**
-     * Close all invokers
-     */
-    private void destroyAllInvokers() {
-        Map<String, Invoker<T>> localUrlInvokerMap = this.urlInvokerMap; // local reference
-        if (localUrlInvokerMap != null) {
-            for (Invoker<T> invoker : new ArrayList<Invoker<T>>(localUrlInvokerMap.values())) {
-                try {
-                    invoker.destroy();
-                } catch (Throwable t) {
-                    logger.warn("Failed to destroy service " + serviceKey + " to provider " + invoker.getUrl(), t);
-                }
-            }
-            localUrlInvokerMap.clear();
-        }
-        methodInvokerMap = null;
-    }
-
-    /**
-     * Check whether the invoker in the cache needs to be destroyed
-     * If set attribute of url: refer.autodestroy=false, the invokers will only increase without decreasing,there may be a refer leak
-     *
-     * @param oldUrlInvokerMap
-     * @param newUrlInvokerMap
-     */
-    private void destroyUnusedInvokers(Map<String, Invoker<T>> oldUrlInvokerMap, Map<String, Invoker<T>> newUrlInvokerMap) {
-        if (newUrlInvokerMap == null || newUrlInvokerMap.size() == 0) {
-            destroyAllInvokers();
-            return;
-        }
-        // check deleted invoker
-        List<String> deleted = null;
-        if (oldUrlInvokerMap != null) {
-            Collection<Invoker<T>> newInvokers = newUrlInvokerMap.values();
-            for (Map.Entry<String, Invoker<T>> entry : oldUrlInvokerMap.entrySet()) {
-                if (!newInvokers.contains(entry.getValue())) {
-                    if (deleted == null) {
-                        deleted = new ArrayList<String>();
-                    }
-                    deleted.add(entry.getKey());
-                }
-            }
-        }
-
-        if (deleted != null) {
-            for (String url : deleted) {
-                if (url != null) {
-                    Invoker<T> invoker = oldUrlInvokerMap.remove(url);
-                    if (invoker != null) {
-                        try {
-                            invoker.destroy();
-                            if (logger.isDebugEnabled()) {
-                                logger.debug("destroy invoker[" + invoker.getUrl() + "] success. ");
-                            }
-                        } catch (Exception e) {
-                            logger.warn("destroy invoker[" + invoker.getUrl() + "] faild. " + e.getMessage(), e);
-                        }
-                    }
-                }
-            }
-        }
-    }
-
-    @Override
-    public List<Invoker<T>> doList(Invocation invocation) {
-        if (forbidden) {
-            // 1. No service provider 2. Service providers are disabled
-            throw new RpcException(RpcException.FORBIDDEN_EXCEPTION,
-                    "No provider available from registry " + getUrl().getAddress() + " for service " + getConsumerUrl().getServiceKey() + " on consumer " + NetUtils.getLocalHost()
-                            + " use dubbo version " + Version.getVersion() + ", please check status of providers(disabled, not registered or in blacklist).");
-        }
-        List<Invoker<T>> invokers = null;
-        Map<String, List<Invoker<T>>> localMethodInvokerMap = this.methodInvokerMap; // local reference
-        if (localMethodInvokerMap != null && localMethodInvokerMap.size() > 0) {
-            String methodName = RpcUtils.getMethodName(invocation);
-            Object[] args = RpcUtils.getArguments(invocation);
-            if (args != null && args.length > 0 && args[0] != null
-                    && (args[0] instanceof String || args[0].getClass().isEnum())) {
-                invokers = localMethodInvokerMap.get(methodName + "." + args[0]); // The routing can be enumerated according to the first parameter
-            }
-            if (invokers == null) {
-                invokers = localMethodInvokerMap.get(methodName);
-            }
-            if (invokers == null) {
-                invokers = localMethodInvokerMap.get(Constants.ANY_VALUE);
-            }
-            if (invokers == null) {
-                Iterator<List<Invoker<T>>> iterator = localMethodInvokerMap.values().iterator();
-                if (iterator.hasNext()) {
-                    invokers = iterator.next();
-                }
-            }
-        }
-        return invokers == null ? new ArrayList<Invoker<T>>(0) : invokers;
-    }
-
-    @Override
-    public Class<T> getInterface() {
-        return serviceType;
-    }
-
-    @Override
-    public void process(ConfigChangeEvent event) {
-        ConfigType configType = event.getType();
-        ConfigChangeType changeType = event.getChangeType();
-
-        List<URL> urls = new ArrayList<>();
-        if (changeType.equals(ConfigChangeType.DELETED)) {
-            if (ConfigType.CONFIGURATORS.equals(configType)) {
-                urls.add(getConsumerUrl().clearParameters().addParameter(Constants.CATEGORY_KEY, Constants.DYNAMIC_CONFIGURATORS_CATEGORY).setProtocol(Constants.EMPTY_PROTOCOL));
-            } else if (ConfigType.ROUTERS.equals(configType)) {
-                urls.add(getConsumerUrl().clearParameters().addParameter(Constants.CATEGORY_KEY, Constants.DYNAMIC_ROUTERS_CATEGORY).setProtocol(Constants.EMPTY_PROTOCOL));
-            }
-        } else {
-            if (ConfigType.CONFIGURATORS.equals(configType)) {
-                urls = ConfigParser.parseConfigurators(event.getNewValue());
-            } else if (ConfigType.ROUTERS.equals(configType)) {
-                urls = ConfigParser.parseRouters(event.getNewValue());
-            }
-        }
-        notify(urls);
-    }
-
-    @Override
-    public URL getUrl() {
-        return this.overrideDirectoryUrl;
-    }
-
-    @Override
-    public boolean isAvailable() {
-        if (isDestroyed()) {
-            return false;
-        }
-        Map<String, Invoker<T>> localUrlInvokerMap = urlInvokerMap;
-        if (localUrlInvokerMap != null && localUrlInvokerMap.size() > 0) {
-            for (Invoker<T> invoker : new ArrayList<Invoker<T>>(localUrlInvokerMap.values())) {
-                if (invoker.isAvailable()) {
-                    return true;
-                }
-            }
-        }
-        return false;
-    }
-
-    public void setDynamicConfiguration(DynamicConfiguration dynamicConfiguration) {
-        this.dynamicConfiguration = dynamicConfiguration;
-    }
-
-    /**
-     * Haomin: added for test purpose
-     */
-    public Map<String, Invoker<T>> getUrlInvokerMap() {
-        return urlInvokerMap;
-    }
-
-    /**
-     * Haomin: added for test purpose
-     */
-    public Map<String, List<Invoker<T>>> getMethodInvokerMap() {
-        return methodInvokerMap;
-    }
-
-    private static class InvokerComparator implements Comparator<Invoker<?>> {
-
-        private static final InvokerComparator comparator = new InvokerComparator();
-
-        private InvokerComparator() {
-        }
-
-        public static InvokerComparator getComparator() {
-            return comparator;
-        }
-
-        @Override
-        public int compare(Invoker<?> o1, Invoker<?> o2) {
-            return o1.getUrl().toString().compareTo(o2.getUrl().toString());
-        }
-
-    }
-
-    /**
-     * The delegate class, which is mainly used to store the URL address sent by the registry,and can be reassembled on the basis of providerURL queryMap overrideMap for re-refer.
-     *
-     * @param <T>
-     */
-    private static class InvokerDelegate<T> extends InvokerWrapper<T> {
-        private URL providerUrl;
-
-        public InvokerDelegate(Invoker<T> invoker, URL url, URL providerUrl) {
-            super(invoker, url);
-            this.providerUrl = providerUrl;
-        }
-
-        public URL getProviderUrl() {
-            return providerUrl;
-        }
-    }
-}
+/*
+ * Licensed to the Apache Software Foundation (ASF) under one or more
+ * contributor license agreements.  See the NOTICE file distributed with
+ * this work for additional information regarding copyright ownership.
+ * The ASF licenses this file to You under the Apache License, Version 2.0
+ * (the "License"); you may not use this file except in compliance with
+ * the License.  You may obtain a copy of the License at
+ *
+ *     http://www.apache.org/licenses/LICENSE-2.0
+ *
+ * Unless required by applicable law or agreed to in writing, software
+ * distributed under the License is distributed on an "AS IS" BASIS,
+ * WITHOUT WARRANTIES OR CONDITIONS OF ANY KIND, either express or implied.
+ * See the License for the specific language governing permissions and
+ * limitations under the License.
+ */
+package org.apache.dubbo.registry.integration;
+
+import org.apache.dubbo.common.Constants;
+import org.apache.dubbo.common.URL;
+import org.apache.dubbo.common.Version;
+import org.apache.dubbo.common.extension.ExtensionLoader;
+import org.apache.dubbo.common.logger.Logger;
+import org.apache.dubbo.common.logger.LoggerFactory;
+import org.apache.dubbo.common.utils.NetUtils;
+import org.apache.dubbo.common.utils.StringUtils;
+import org.apache.dubbo.config.dynamic.ConfigChangeEvent;
+import org.apache.dubbo.config.dynamic.ConfigChangeType;
+import org.apache.dubbo.config.dynamic.ConfigType;
+import org.apache.dubbo.config.dynamic.ConfigurationListener;
+import org.apache.dubbo.config.dynamic.DynamicConfiguration;
+import org.apache.dubbo.registry.NotifyListener;
+import org.apache.dubbo.registry.Registry;
+import org.apache.dubbo.registry.integration.parser.ConfigParser;
+import org.apache.dubbo.rpc.Invocation;
+import org.apache.dubbo.rpc.Invoker;
+import org.apache.dubbo.rpc.Protocol;
+import org.apache.dubbo.rpc.RpcException;
+import org.apache.dubbo.rpc.cluster.Cluster;
+import org.apache.dubbo.rpc.cluster.Configurator;
+import org.apache.dubbo.rpc.cluster.ConfiguratorFactory;
+import org.apache.dubbo.rpc.cluster.Router;
+import org.apache.dubbo.rpc.cluster.RouterFactory;
+import org.apache.dubbo.rpc.cluster.directory.AbstractDirectory;
+import org.apache.dubbo.rpc.cluster.directory.StaticDirectory;
+import org.apache.dubbo.rpc.cluster.support.ClusterUtils;
+import org.apache.dubbo.rpc.protocol.InvokerWrapper;
+import org.apache.dubbo.rpc.support.RpcUtils;
+
+import java.util.ArrayList;
+import java.util.Collection;
+import java.util.Collections;
+import java.util.Comparator;
+import java.util.HashMap;
+import java.util.HashSet;
+import java.util.Iterator;
+import java.util.LinkedList;
+import java.util.List;
+import java.util.Map;
+import java.util.Set;
+import java.util.stream.Collectors;
+
+/**
+ * RegistryDirectory
+ */
+public class RegistryDirectory<T> extends AbstractDirectory<T> implements NotifyListener, ConfigurationListener {
+
+    private static final Logger logger = LoggerFactory.getLogger(RegistryDirectory.class);
+
+    private static final Cluster cluster = ExtensionLoader.getExtensionLoader(Cluster.class).getAdaptiveExtension();
+
+    private static final RouterFactory routerFactory = ExtensionLoader.getExtensionLoader(RouterFactory.class).getAdaptiveExtension();
+
+    private static final ConfiguratorFactory configuratorFactory = ExtensionLoader.getExtensionLoader(ConfiguratorFactory.class).getAdaptiveExtension();
+    private final String serviceKey; // Initialization at construction time, assertion not null
+    private final Class<T> serviceType; // Initialization at construction time, assertion not null
+    private final Map<String, String> queryMap; // Initialization at construction time, assertion not null
+    private final URL directoryUrl; // Initialization at construction time, assertion not null, and always assign non null value
+    private final String[] serviceMethods;
+    private final boolean multiGroup;
+    private Protocol protocol; // Initialization at the time of injection, the assertion is not null
+    private Registry registry; // Initialization at the time of injection, the assertion is not null
+    private DynamicConfiguration dynamicConfiguration;
+    private volatile boolean forbidden = false;
+
+    private volatile URL overrideDirectoryUrl; // Initialization at construction time, assertion not null, and always assign non null value
+
+    /**
+     * override rules
+     * Priority: override>-D>consumer>provider
+     * Rule one: for a certain provider <ip:port,timeout=100>
+     * Rule two: for all providers <* ,timeout=5000>
+     */
+    private volatile List<Configurator> configurators; // The initial value is null and the midway may be assigned to null, please use the local variable reference
+    private volatile List<Configurator> dynamicConfigurators;
+    private volatile List<Configurator> appDynamicConfigurators;
+
+    // Map<url, Invoker> cache service url to invoker mapping.
+    private volatile Map<String, Invoker<T>> urlInvokerMap; // The initial value is null and the midway may be assigned to null, please use the local variable reference
+
+    // Map<methodName, Invoker> cache service method to invokers mapping.
+    private volatile Map<String, List<Invoker<T>>> methodInvokerMap; // The initial value is null and the midway may be assigned to null, please use the local variable reference
+
+    // Set<invokerUrls> cache invokeUrls to invokers mapping.
+    private volatile Set<URL> cachedInvokerUrls; // The initial value is null and the midway may be assigned to null, please use the local variable reference
+
+    public RegistryDirectory(Class<T> serviceType, URL url) {
+        super(url);
+        if (serviceType == null)
+            throw new IllegalArgumentException("service type is null.");
+        if (url.getServiceKey() == null || url.getServiceKey().length() == 0)
+            throw new IllegalArgumentException("registry serviceKey is null.");
+        this.serviceType = serviceType;
+        this.serviceKey = url.getServiceKey();
+        this.queryMap = StringUtils.parseQueryString(url.getParameterAndDecoded(Constants.REFER_KEY));
+        this.overrideDirectoryUrl = this.directoryUrl = url.setPath(url.getServiceInterface()).clearParameters().addParameters(queryMap).removeParameter(Constants.MONITOR_KEY);
+        String group = directoryUrl.getParameter(Constants.GROUP_KEY, "");
+        this.multiGroup = group != null && ("*".equals(group) || group.contains(","));
+        String methods = queryMap.get(Constants.METHODS_KEY);
+        this.serviceMethods = methods == null ? null : Constants.COMMA_SPLIT_PATTERN.split(methods);
+    }
+
+    /**
+     * Convert override urls to map for use when re-refer.
+     * Send all rules every time, the urls will be reassembled and calculated
+     *
+     * @param urls Contract:
+     *             </br>1.override://0.0.0.0/...( or override://ip:port...?anyhost=true)&para1=value1... means global rules (all of the providers take effect)
+     *             </br>2.override://ip:port...?anyhost=false Special rules (only for a certain provider)
+     *             </br>3.override:// rule is not supported... ,needs to be calculated by registry itself.
+     *             </br>4.override://0.0.0.0/ without parameters means clearing the override
+     * @return
+     */
+    public static List<Configurator> toConfigurators(List<URL> urls) {
+        if (urls == null || urls.isEmpty()) {
+            return Collections.emptyList();
+        }
+
+        List<Configurator> configurators = new ArrayList<Configurator>(urls.size());
+        for (URL url : urls) {
+            if (Constants.EMPTY_PROTOCOL.equals(url.getProtocol())) {
+                configurators.clear();
+                break;
+            }
+            Map<String, String> override = new HashMap<String, String>(url.getParameters());
+            //The anyhost parameter of override may be added automatically, it can't change the judgement of changing url
+            override.remove(Constants.ANYHOST_KEY);
+            if (override.size() == 0) {
+                configurators.clear();
+                continue;
+            }
+            configurators.add(configuratorFactory.getConfigurator(url));
+        }
+        Collections.sort(configurators);
+        return configurators;
+    }
+
+    public static List<Configurator> configToConfiguratiors(String rawConfig) {
+        if (StringUtils.isEmpty(rawConfig)) {
+            return new LinkedList<>();
+        }
+        List<URL> urls = ConfigParser.parseConfigurators(rawConfig);
+        return urls.stream().map(configuratorFactory::getConfigurator).collect(Collectors.toList());
+    }
+
+    public void setProtocol(Protocol protocol) {
+        this.protocol = protocol;
+    }
+
+    public void setRegistry(Registry registry) {
+        this.registry = registry;
+    }
+
+    public void subscribe(URL url) {
+        setConsumerUrl(url);
+        String rawConfig = dynamicConfiguration.getConfig(url.getServiceKey() + Constants.CONFIGURATORS_SUFFIX, "dubbo", this);
+        String rawConfigApp = dynamicConfiguration.getConfig(url.getParameter(Constants.APPLICATION_KEY) + Constants.CONFIGURATORS_SUFFIX, "dubbo", this);
+
+        if (StringUtils.isNotEmpty(rawConfig)) {
+            this.dynamicConfigurators = configToConfiguratiors(rawConfig);
+        }
+        if (StringUtils.isNotEmpty(rawConfigApp)) {
+            this.appDynamicConfigurators = configToConfiguratiors(rawConfigApp);
+        }
+
+        registry.subscribe(url, this);
+    }
+
+    @Override
+    public void destroy() {
+        if (isDestroyed()) {
+            return;
+        }
+        // unsubscribe.
+        try {
+            if (getConsumerUrl() != null && registry != null && registry.isAvailable()) {
+                registry.unsubscribe(getConsumerUrl(), this);
+            }
+        } catch (Throwable t) {
+            logger.warn("unexpected error when unsubscribe service " + serviceKey + "from registry" + registry.getUrl(), t);
+        }
+        super.destroy(); // must be executed after unsubscribing
+        try {
+            destroyAllInvokers();
+        } catch (Throwable t) {
+            logger.warn("Failed to destroy service " + serviceKey, t);
+        }
+    }
+
+    @Override
+    public synchronized void notify(List<URL> urls) {
+        List<URL> invokerUrls = new ArrayList<>();
+        List<URL> routerUrls = new ArrayList<>();
+        List<URL> configuratorUrls = new ArrayList<>();
+        List<URL> dynamicConfiguratorUrls = new ArrayList<>();
+        List<URL> appDynamicConfiguratorUrls = new ArrayList<>();
+        for (URL url : urls) {
+            String protocol = url.getProtocol();
+            String category = url.getParameter(Constants.CATEGORY_KEY, Constants.DEFAULT_CATEGORY);
+            if (Constants.ROUTERS_CATEGORY.equals(category)
+                    || Constants.ROUTE_PROTOCOL.equals(protocol)) {
+                routerUrls.add(url);
+            } else if (Constants.DYNAMIC_CONFIGURATORS_CATEGORY.equals(category)) {
+                dynamicConfiguratorUrls.add(url);
+            } else if (Constants.APP_DYNAMIC_CONFIGURATORS_CATEGORY.equals(category)) {
+                appDynamicConfiguratorUrls.add(url);
+            } else if (Constants.CONFIGURATORS_CATEGORY.equals(category)
+                    || Constants.OVERRIDE_PROTOCOL.equals(protocol)) {
+                configuratorUrls.add(url);
+            } else if (Constants.PROVIDERS_CATEGORY.equals(category)) {
+                invokerUrls.add(url);
+            } else {
+                logger.warn("Unsupported category " + category + " in notified url: " + url + " from registry " + getUrl().getAddress() + " to consumer " + NetUtils.getLocalHost());
+            }
+        }
+        // configurators
+        if (!configuratorUrls.isEmpty()) {
+            this.configurators = toConfigurators(configuratorUrls);
+        }
+        // dynamic configurators
+        if (!dynamicConfiguratorUrls.isEmpty()) {
+            this.dynamicConfigurators = toConfigurators(dynamicConfiguratorUrls);
+        }
+        // dynamic configurators, app scope
+        if (!appDynamicConfiguratorUrls.isEmpty()) {
+            this.appDynamicConfigurators = toConfigurators(appDynamicConfiguratorUrls);
+        }
+        // routers
+        if (!routerUrls.isEmpty()) {
+            List<Router> routers = toRouters(routerUrls);
+            addRouters(routers);
+        }
+        List<Configurator> localConfigurators = this.configurators; // local reference
+        // merge override parameters
+        this.overrideDirectoryUrl = directoryUrl;
+        if (localConfigurators != null && !localConfigurators.isEmpty()) {
+            for (Configurator configurator : localConfigurators) {
+                this.overrideDirectoryUrl = configurator.configure(overrideDirectoryUrl);
+            }
+        }
+        // FIXME should we apply dynamicConfigurators to overrideDirectoryUrl?
+
+        // providers
+        refreshInvoker(invokerUrls);
+    }
+
+/*    private List<URL> compositeDynamicConfiguration(List<URL> urls) {
+        return urls.stream().map(u -> dynamicConfiguration.instrument(u)).collect(Collectors.toList());
+    }*/
+
+    /**
+     * Convert the invokerURL list to the Invoker Map. The rules of the conversion are as follows:
+     * 1.If URL has been converted to invoker, it is no longer re-referenced and obtained directly from the cache, and notice that any parameter changes in the URL will be re-referenced.
+     * 2.If the incoming invoker list is not empty, it means that it is the latest invoker list
+     * 3.If the list of incoming invokerUrl is empty, It means that the rule is only a override rule or a route rule, which needs to be re-contrasted to decide whether to re-reference.
+     *
+     * @param invokerUrls this parameter can't be null
+     */
+    // TODO: 2017/8/31 FIXME The thread pool should be used to refresh the address, otherwise the task may be accumulated.
+    private void refreshInvoker(List<URL> invokerUrls) {
+        if (invokerUrls != null && invokerUrls.size() == 1 && invokerUrls.get(0) != null
+                && Constants.EMPTY_PROTOCOL.equals(invokerUrls.get(0).getProtocol())) {
+            this.forbidden = true; // Forbid to access
+            this.methodInvokerMap = null; // Set the method invoker map to null
+            destroyAllInvokers(); // Close all invokers
+        } else {
+            this.forbidden = false; // Allow to access
+            Map<String, Invoker<T>> oldUrlInvokerMap = this.urlInvokerMap; // local reference
+            if (invokerUrls.isEmpty() && this.cachedInvokerUrls != null) {
+                invokerUrls.addAll(this.cachedInvokerUrls);
+            } else {
+                this.cachedInvokerUrls = new HashSet<URL>();
+                this.cachedInvokerUrls.addAll(invokerUrls);//Cached invoker urls, convenient for comparison
+            }
+            if (invokerUrls.isEmpty()) {
+                return;
+            }
+            Map<String, Invoker<T>> newUrlInvokerMap = toInvokers(invokerUrls);// Translate url list to Invoker map
+            Map<String, List<Invoker<T>>> newMethodInvokerMap = toMethodInvokers(newUrlInvokerMap); // Change method name to map Invoker Map
+            // state change
+            // If the calculation is wrong, it is not processed.
+            if (newUrlInvokerMap == null || newUrlInvokerMap.size() == 0) {
+                logger.error(new IllegalStateException("urls to invokers error .invokerUrls.size :" + invokerUrls.size() + ", invoker.size :0. urls :" + invokerUrls.toString()));
+                return;
+            }
+            this.methodInvokerMap = multiGroup ? toMergeMethodInvokerMap(newMethodInvokerMap) : newMethodInvokerMap;
+            this.urlInvokerMap = newUrlInvokerMap;
+            // Route and build cache
+            routerChain.notifyFullInvokers(methodInvokerMap, getConsumerUrl());
+            try {
+                destroyUnusedInvokers(oldUrlInvokerMap, newUrlInvokerMap); // Close the unused Invoker
+            } catch (Exception e) {
+                logger.warn("destroyUnusedInvokers error. ", e);
+            }
+        }
+    }
+
+    private Map<String, List<Invoker<T>>> toMergeMethodInvokerMap(Map<String, List<Invoker<T>>> methodMap) {
+        Map<String, List<Invoker<T>>> result = new HashMap<String, List<Invoker<T>>>();
+        for (Map.Entry<String, List<Invoker<T>>> entry : methodMap.entrySet()) {
+            String method = entry.getKey();
+            List<Invoker<T>> invokers = entry.getValue();
+            Map<String, List<Invoker<T>>> groupMap = new HashMap<String, List<Invoker<T>>>();
+            for (Invoker<T> invoker : invokers) {
+                String group = invoker.getUrl().getParameter(Constants.GROUP_KEY, "");
+                List<Invoker<T>> groupInvokers = groupMap.get(group);
+                if (groupInvokers == null) {
+                    groupInvokers = new ArrayList<Invoker<T>>();
+                    groupMap.put(group, groupInvokers);
+                }
+                groupInvokers.add(invoker);
+            }
+            if (groupMap.size() == 1) {
+                result.put(method, groupMap.values().iterator().next());
+            } else if (groupMap.size() > 1) {
+                List<Invoker<T>> groupInvokers = new ArrayList<Invoker<T>>();
+                for (List<Invoker<T>> groupList : groupMap.values()) {
+                    groupInvokers.add(cluster.join(new StaticDirectory<T>(groupList)));
+                }
+                result.put(method, groupInvokers);
+            } else {
+                result.put(method, invokers);
+            }
+        }
+        return result;
+    }
+
+    /**
+     * @param urls
+     * @return null : no routers ,do nothing
+     * else :routers list
+     */
+    private List<Router> toRouters(List<URL> urls) {
+        List<Router> routers = new ArrayList<Router>();
+        if (urls == null || urls.isEmpty()) {
+            return routers;
+        }
+        if (urls != null && !urls.isEmpty()) {
+            for (URL url : urls) {
+                if (Constants.EMPTY_PROTOCOL.equals(url.getProtocol())) {
+                    continue;
+                }
+                String routerType = url.getParameter(Constants.ROUTER_KEY);
+                if (routerType != null && routerType.length() > 0) {
+                    url = url.setProtocol(routerType);
+                }
+                try {
+                    Router router = routerFactory.getRouter(url);
+                    if (!routers.contains(router))
+                        routers.add(router);
+                } catch (Throwable t) {
+                    logger.error("convert router url to router error, url: " + url, t);
+                }
+            }
+        }
+        return routers;
+    }
+
+    /**
+     * Turn urls into invokers, and if url has been refer, will not re-reference.
+     *
+     * @param urls
+     * @return invokers
+     */
+    private Map<String, Invoker<T>> toInvokers(List<URL> urls) {
+        Map<String, Invoker<T>> newUrlInvokerMap = new HashMap<String, Invoker<T>>();
+        if (urls == null || urls.isEmpty()) {
+            return newUrlInvokerMap;
+        }
+        Set<String> keys = new HashSet<String>();
+        String queryProtocols = this.queryMap.get(Constants.PROTOCOL_KEY);
+        for (URL providerUrl : urls) {
+            // If protocol is configured at the reference side, only the matching protocol is selected
+            if (queryProtocols != null && queryProtocols.length() > 0) {
+                boolean accept = false;
+                String[] acceptProtocols = queryProtocols.split(",");
+                for (String acceptProtocol : acceptProtocols) {
+                    if (providerUrl.getProtocol().equals(acceptProtocol)) {
+                        accept = true;
+                        break;
+                    }
+                }
+                if (!accept) {
+                    continue;
+                }
+            }
+            if (Constants.EMPTY_PROTOCOL.equals(providerUrl.getProtocol())) {
+                continue;
+            }
+            if (!ExtensionLoader.getExtensionLoader(Protocol.class).hasExtension(providerUrl.getProtocol())) {
+                logger.error(new IllegalStateException("Unsupported protocol " + providerUrl.getProtocol() + " in notified url: " + providerUrl + " from registry " + getUrl().getAddress() + " to consumer " + NetUtils.getLocalHost()
+                        + ", supported protocol: " + ExtensionLoader.getExtensionLoader(Protocol.class).getSupportedExtensions()));
+                continue;
+            }
+            URL url = mergeUrl(providerUrl);
+
+            String key = url.toFullString(); // The parameter urls are sorted
+            if (keys.contains(key)) { // Repeated url
+                continue;
+            }
+            keys.add(key);
+            // Cache key is url that does not merge with consumer side parameters, regardless of how the consumer combines parameters, if the server url changes, then refer again
+            Map<String, Invoker<T>> localUrlInvokerMap = this.urlInvokerMap; // local reference
+            Invoker<T> invoker = localUrlInvokerMap == null ? null : localUrlInvokerMap.get(key);
+            if (invoker == null) { // Not in the cache, refer again
+                try {
+                    boolean enabled = true;
+                    if (url.hasParameter(Constants.DISABLED_KEY)) {
+                        enabled = !url.getParameter(Constants.DISABLED_KEY, false);
+                    } else {
+                        enabled = url.getParameter(Constants.ENABLED_KEY, true);
+                    }
+                    if (enabled) {
+                        invoker = new InvokerDelegate<T>(protocol.refer(serviceType, url), url, providerUrl);
+                    }
+                } catch (Throwable t) {
+                    logger.error("Failed to refer invoker for interface:" + serviceType + ",url:(" + url + ")" + t.getMessage(), t);
+                }
+                if (invoker != null) { // Put new invoker in cache
+                    newUrlInvokerMap.put(key, invoker);
+                }
+            } else {
+                newUrlInvokerMap.put(key, invoker);
+            }
+        }
+        keys.clear();
+        return newUrlInvokerMap;
+    }
+
+    /**
+     * Merge url parameters. the order is: override > -D >Consumer > Provider
+     *
+     * @param providerUrl
+     * @return
+     */
+    private URL mergeUrl(URL providerUrl) {
+        providerUrl = ClusterUtils.mergeUrl(providerUrl, queryMap); // Merge the consumer side parameters
+
+        providerUrl = overrideWithConfigurator(providerUrl);
+
+        providerUrl = providerUrl.addParameter(Constants.CHECK_KEY, String.valueOf(false)); // Do not check whether the connection is successful or not, always create Invoker!
+
+        // The combination of directoryUrl and override is at the end of notify, which can't be handled here
+        this.overrideDirectoryUrl = this.overrideDirectoryUrl.addParametersIfAbsent(providerUrl.getParameters()); // Merge the provider side parameters
+
+        if ((providerUrl.getPath() == null || providerUrl.getPath().length() == 0)
+                && "dubbo".equals(providerUrl.getProtocol())) { // Compatible version 1.0
+            //fix by tony.chenl DUBBO-44
+            String path = directoryUrl.getParameter(Constants.INTERFACE_KEY);
+            if (path != null) {
+                int i = path.indexOf('/');
+                if (i >= 0) {
+                    path = path.substring(i + 1);
+                }
+                i = path.lastIndexOf(':');
+                if (i >= 0) {
+                    path = path.substring(0, i);
+                }
+                providerUrl = providerUrl.setPath(path);
+            }
+        }
+        return providerUrl;
+    }
+
+    private URL overrideWithConfigurator(URL providerUrl) {
+        List<Configurator> localConfigurators = this.configurators; // local reference
+        if (localConfigurators != null && !localConfigurators.isEmpty()) {
+            for (Configurator configurator : localConfigurators) {
+                providerUrl = configurator.configure(providerUrl);
+            }
+        }
+
+        List<Configurator> localAppDynamicConfigurators = this.appDynamicConfigurators; // local reference
+        if (localAppDynamicConfigurators != null && !localAppDynamicConfigurators.isEmpty()) {
+            for (Configurator configurator : localAppDynamicConfigurators) {
+                providerUrl = configurator.configure(providerUrl);
+            }
+        }
+
+        List<Configurator> localDynamicConfigurators = this.dynamicConfigurators; // local reference
+        if (localDynamicConfigurators != null && !localDynamicConfigurators.isEmpty()) {
+            for (Configurator configurator : localDynamicConfigurators) {
+                providerUrl = configurator.configure(providerUrl);
+            }
+        }
+
+        return providerUrl;
+    }
+
+    /**
+     * Transform the invokers list into a mapping relationship with a method
+     *
+     * @param invokersMap Invoker Map
+     * @return Mapping relation between Invoker and method
+     */
+    private Map<String, List<Invoker<T>>> toMethodInvokers(Map<String, Invoker<T>> invokersMap) {
+        Map<String, List<Invoker<T>>> newMethodInvokerMap = new HashMap<String, List<Invoker<T>>>();
+        // According to the methods classification declared by the provider URL, the methods is compatible with the registry to execute the filtered methods
+        List<Invoker<T>> invokersList = new ArrayList<Invoker<T>>();
+        if (invokersMap != null && invokersMap.size() > 0) {
+            for (Invoker<T> invoker : invokersMap.values()) {
+                String parameter = invoker.getUrl().getParameter(Constants.METHODS_KEY);
+                if (parameter != null && parameter.length() > 0) {
+                    String[] methods = Constants.COMMA_SPLIT_PATTERN.split(parameter);
+                    if (methods != null && methods.length > 0) {
+                        for (String method : methods) {
+                            if (method != null && method.length() > 0
+                                    && !Constants.ANY_VALUE.equals(method)) {
+                                List<Invoker<T>> methodInvokers = newMethodInvokerMap.get(method);
+                                if (methodInvokers == null) {
+                                    methodInvokers = new ArrayList<Invoker<T>>();
+                                    newMethodInvokerMap.put(method, methodInvokers);
+                                }
+                                methodInvokers.add(invoker);
+                            }
+                        }
+                    }
+                }
+                invokersList.add(invoker);
+            }
+        }
+        newMethodInvokerMap.put(Constants.ANY_VALUE, invokersList);
+        // sort and unmodifiable
+        for (String method : new HashSet<String>(newMethodInvokerMap.keySet())) {
+            List<Invoker<T>> methodInvokers = newMethodInvokerMap.get(method);
+            Collections.sort(methodInvokers, InvokerComparator.getComparator());
+            newMethodInvokerMap.put(method, Collections.unmodifiableList(methodInvokers));
+        }
+        return Collections.unmodifiableMap(newMethodInvokerMap);
+    }
+
+    /**
+     * Close all invokers
+     */
+    private void destroyAllInvokers() {
+        Map<String, Invoker<T>> localUrlInvokerMap = this.urlInvokerMap; // local reference
+        if (localUrlInvokerMap != null) {
+            for (Invoker<T> invoker : new ArrayList<Invoker<T>>(localUrlInvokerMap.values())) {
+                try {
+                    invoker.destroy();
+                } catch (Throwable t) {
+                    logger.warn("Failed to destroy service " + serviceKey + " to provider " + invoker.getUrl(), t);
+                }
+            }
+            localUrlInvokerMap.clear();
+        }
+        methodInvokerMap = null;
+    }
+
+    /**
+     * Check whether the invoker in the cache needs to be destroyed
+     * If set attribute of url: refer.autodestroy=false, the invokers will only increase without decreasing,there may be a refer leak
+     *
+     * @param oldUrlInvokerMap
+     * @param newUrlInvokerMap
+     */
+    private void destroyUnusedInvokers(Map<String, Invoker<T>> oldUrlInvokerMap, Map<String, Invoker<T>> newUrlInvokerMap) {
+        if (newUrlInvokerMap == null || newUrlInvokerMap.size() == 0) {
+            destroyAllInvokers();
+            return;
+        }
+        // check deleted invoker
+        List<String> deleted = null;
+        if (oldUrlInvokerMap != null) {
+            Collection<Invoker<T>> newInvokers = newUrlInvokerMap.values();
+            for (Map.Entry<String, Invoker<T>> entry : oldUrlInvokerMap.entrySet()) {
+                if (!newInvokers.contains(entry.getValue())) {
+                    if (deleted == null) {
+                        deleted = new ArrayList<String>();
+                    }
+                    deleted.add(entry.getKey());
+                }
+            }
+        }
+
+        if (deleted != null) {
+            for (String url : deleted) {
+                if (url != null) {
+                    Invoker<T> invoker = oldUrlInvokerMap.remove(url);
+                    if (invoker != null) {
+                        try {
+                            invoker.destroy();
+                            if (logger.isDebugEnabled()) {
+                                logger.debug("destroy invoker[" + invoker.getUrl() + "] success. ");
+                            }
+                        } catch (Exception e) {
+                            logger.warn("destroy invoker[" + invoker.getUrl() + "] faild. " + e.getMessage(), e);
+                        }
+                    }
+                }
+            }
+        }
+    }
+
+    @Override
+    public List<Invoker<T>> doList(Invocation invocation) {
+        if (forbidden) {
+            // 1. No service provider 2. Service providers are disabled
+            throw new RpcException(RpcException.FORBIDDEN_EXCEPTION,
+                    "No provider available from registry " + getUrl().getAddress() + " for service " + getConsumerUrl().getServiceKey() + " on consumer " + NetUtils.getLocalHost()
+                            + " use dubbo version " + Version.getVersion() + ", please check status of providers(disabled, not registered or in blacklist).");
+        }
+        List<Invoker<T>> invokers = null;
+        Map<String, List<Invoker<T>>> localMethodInvokerMap = this.methodInvokerMap; // local reference
+        if (localMethodInvokerMap != null && localMethodInvokerMap.size() > 0) {
+            String methodName = RpcUtils.getMethodName(invocation);
+            Object[] args = RpcUtils.getArguments(invocation);
+            if (args != null && args.length > 0 && args[0] != null
+                    && (args[0] instanceof String || args[0].getClass().isEnum())) {
+                invokers = localMethodInvokerMap.get(methodName + "." + args[0]); // The routing can be enumerated according to the first parameter
+            }
+            if (invokers == null) {
+                invokers = localMethodInvokerMap.get(methodName);
+            }
+            if (invokers == null) {
+                invokers = localMethodInvokerMap.get(Constants.ANY_VALUE);
+            }
+            if (invokers == null) {
+                Iterator<List<Invoker<T>>> iterator = localMethodInvokerMap.values().iterator();
+                if (iterator.hasNext()) {
+                    invokers = iterator.next();
+                }
+            }
+        }
+        return invokers == null ? new ArrayList<Invoker<T>>(0) : invokers;
+    }
+
+    @Override
+    public Class<T> getInterface() {
+        return serviceType;
+    }
+
+    @Override
+    public void process(ConfigChangeEvent event) {
+        ConfigType configType = event.getType();
+        ConfigChangeType changeType = event.getChangeType();
+
+        List<URL> urls = new ArrayList<>();
+        if (changeType.equals(ConfigChangeType.DELETED)) {
+            if (ConfigType.CONFIGURATORS.equals(configType)) {
+                urls.add(getConsumerUrl().clearParameters().addParameter(Constants.CATEGORY_KEY, Constants.DYNAMIC_CONFIGURATORS_CATEGORY).setProtocol(Constants.EMPTY_PROTOCOL));
+            } else if (ConfigType.ROUTERS.equals(configType)) {
+                urls.add(getConsumerUrl().clearParameters().addParameter(Constants.CATEGORY_KEY, Constants.DYNAMIC_ROUTERS_CATEGORY).setProtocol(Constants.EMPTY_PROTOCOL));
+            }
+        } else {
+            if (ConfigType.CONFIGURATORS.equals(configType)) {
+                urls = ConfigParser.parseConfigurators(event.getNewValue());
+            } else if (ConfigType.ROUTERS.equals(configType)) {
+                urls = ConfigParser.parseRouters(event.getNewValue());
+            }
+        }
+        notify(urls);
+    }
+
+    @Override
+    public URL getUrl() {
+        return this.overrideDirectoryUrl;
+    }
+
+    @Override
+    public boolean isAvailable() {
+        if (isDestroyed()) {
+            return false;
+        }
+        Map<String, Invoker<T>> localUrlInvokerMap = urlInvokerMap;
+        if (localUrlInvokerMap != null && localUrlInvokerMap.size() > 0) {
+            for (Invoker<T> invoker : new ArrayList<Invoker<T>>(localUrlInvokerMap.values())) {
+                if (invoker.isAvailable()) {
+                    return true;
+                }
+            }
+        }
+        return false;
+    }
+
+    public void setDynamicConfiguration(DynamicConfiguration dynamicConfiguration) {
+        this.dynamicConfiguration = dynamicConfiguration;
+    }
+
+    /**
+     * Haomin: added for test purpose
+     */
+    public Map<String, Invoker<T>> getUrlInvokerMap() {
+        return urlInvokerMap;
+    }
+
+    /**
+     * Haomin: added for test purpose
+     */
+    public Map<String, List<Invoker<T>>> getMethodInvokerMap() {
+        return methodInvokerMap;
+    }
+
+    private static class InvokerComparator implements Comparator<Invoker<?>> {
+
+        private static final InvokerComparator comparator = new InvokerComparator();
+
+        private InvokerComparator() {
+        }
+
+        public static InvokerComparator getComparator() {
+            return comparator;
+        }
+
+        @Override
+        public int compare(Invoker<?> o1, Invoker<?> o2) {
+            return o1.getUrl().toString().compareTo(o2.getUrl().toString());
+        }
+
+    }
+
+    /**
+     * The delegate class, which is mainly used to store the URL address sent by the registry,and can be reassembled on the basis of providerURL queryMap overrideMap for re-refer.
+     *
+     * @param <T>
+     */
+    private static class InvokerDelegate<T> extends InvokerWrapper<T> {
+        private URL providerUrl;
+
+        public InvokerDelegate(Invoker<T> invoker, URL url, URL providerUrl) {
+            super(invoker, url);
+            this.providerUrl = providerUrl;
+        }
+
+        public URL getProviderUrl() {
+            return providerUrl;
+        }
+    }
+}